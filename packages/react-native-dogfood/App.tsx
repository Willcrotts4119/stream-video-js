--- conflicted
+++ resolved
@@ -11,25 +11,19 @@
 import LoginScreen from './src/screens/LoginScreen';
 import { NavigationHeader } from './src/components/NavigationHeader';
 import { HomeScreen } from './src/screens/HomeScreen';
-<<<<<<< HEAD
-import { useProntoLink } from './src/hooks/useProntoLink';
-=======
 import { useAuth } from './src/hooks/useAuth';
 import AuthenticatingProgressScreen from './src/screens/AuthenticatingProgress';
->>>>>>> d06644a7
+import { useProntoLink } from './src/hooks/useProntoLink';
 
 const Stack = createNativeStackNavigator<RootStackParamList>();
 
 const StackNavigator = () => {
-<<<<<<< HEAD
   useProntoLink();
-=======
   const { authenticationInProgress } = useAuth();
   const videoClient = useAppGlobalStoreValue((store) => store.videoClient);
   if (authenticationInProgress) {
     return <AuthenticatingProgressScreen />;
   }
->>>>>>> d06644a7
   return (
     <Stack.Navigator
       screenOptions={{
