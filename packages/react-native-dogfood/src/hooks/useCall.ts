--- conflicted
+++ resolved
@@ -38,13 +38,8 @@
       const call = await videoClient.joinCall({
         id,
         type,
-<<<<<<< HEAD
-        // FIXME: OL this needs to come from somewhere
-        datacenterId: 'amsterdam',
-=======
         // TODO: SANTHOSH, this is optional, check its purpose
         datacenterId: '',
->>>>>>> 7d6c4a8e
       });
       if (!call) {
         throw new Error(`Failed to join a call with id: ${callId}`);
