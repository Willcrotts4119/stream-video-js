--- conflicted
+++ resolved
@@ -8,11 +8,8 @@
   dispatcher: Dispatcher;
   connectionConfig?: RTCConfiguration;
   onTrack?: (e: RTCTrackEvent) => void;
-<<<<<<< HEAD
   signal: WebSocket;
   candidates: RTCIceCandidateInit[];
-=======
->>>>>>> f64e1041
 };
 
 export const createSubscriber = ({
@@ -20,11 +17,8 @@
   dispatcher,
   connectionConfig,
   onTrack,
-<<<<<<< HEAD
   signal,
   candidates,
-=======
->>>>>>> f64e1041
 }: SubscriberOpts) => {
   const subscriber = new RTCPeerConnection(connectionConfig);
   subscriber.addEventListener('icecandidate', (e) => {
