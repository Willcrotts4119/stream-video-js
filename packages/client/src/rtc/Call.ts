--- conflicted
+++ resolved
@@ -1,79 +1,30 @@
 import { StreamSfuClient } from '../StreamSfuClient';
 import { createSubscriber } from './subscriber';
 import { createPublisher } from './publisher';
-<<<<<<< HEAD
 import { findOptimalVideoLayers } from './videoLayers';
 import { getGenericSdp, getPreferredCodecs } from './codecs';
-import {
-  MediaStateChange,
-  MediaStateChangeReason,
-} from '../gen/video/coordinator/stat_v1/stat';
 import { CallState, TrackKind } from '../gen/video/sfu/models/models';
-=======
-import { CallState, VideoDimension } from '../gen/video/sfu/models/models';
->>>>>>> ddde8dc2
 import { registerEventHandlers } from './callEventHandlers';
 import { SfuRequest } from '../gen/video/sfu/event/events';
 import { SfuEventListener } from './Dispatcher';
 import { StreamVideoWriteableStateStore } from '../stateStore';
 import type {
-<<<<<<< HEAD
+  CallOptions,
+  PublishOptions,
+  StatEvent,
+  StatEventListener,
   StreamVideoParticipant,
   StreamVideoParticipantPatches,
   SubscriptionChanges,
 } from './types';
 import { debounceTime, Subject } from 'rxjs';
 import { TrackSubscriptionDetails } from '../gen/video/sfu/signal_rpc/signal';
-import { createStatsReporter, StatsReporter } from '../stats/reporter';
-
-export type TrackChangedEvent = {
-  type: 'media_state_changed';
-  track: MediaStreamTrack;
-  change: MediaStateChange;
-  reason: MediaStateChangeReason;
-};
-
-export type ParticipantJoinedEvent = {
-  type: 'participant_joined';
-};
-
-export type ParticipantLeftEvent = {
-  type: 'participant_left';
-};
-
-export type StatEvent =
-  | TrackChangedEvent
-  | ParticipantJoinedEvent
-  | ParticipantLeftEvent;
-
-export type StatEventListener = (event: StatEvent) => void;
-
-export type CallOptions = {
-  connectionConfig?: RTCConfiguration;
-  latencyCheckUrl?: string;
-  edgeName?: string;
-};
-
-export type PublishOptions = {
-  preferredCodec?: string | null;
-};
-
-=======
-  CallOptions,
-  PublishOptions,
-  StatEvent,
-  StatEventListener,
-  StreamVideoParticipant,
-  SubscriptionChanges,
-} from './types';
-import { debounceTime, Subject } from 'rxjs';
 import {
   MediaStateChange,
   MediaStateChangeReason,
 } from '../gen/video/coordinator/stat_v1/stat';
 import { createStatsReporter, StatsReporter } from '../stats/reporter';
 
->>>>>>> ddde8dc2
 /**
  * A `Call` object represents the active call, the user is part of.
  */
