import { StreamSfuClient } from '../StreamSfuClient';
import { createSubscriber } from './subscriber';
import { Publisher } from './publisher';
import { getGenericSdp } from './codecs';
import { TrackType } from '../gen/video/sfu/models/models';
import { registerEventHandlers } from './callEventHandlers';
import { Dispatcher, SfuEventKinds, SfuEventListener } from './Dispatcher';
import {
<<<<<<< HEAD
  CallingState,
  CallState,
  StreamVideoWriteableStateStore,
} from '../store';
=======
  Dispatcher,
  isSfuEvent,
  SfuEventKindMap,
  SfuEventKinds,
  SfuEventListener,
} from './Dispatcher';
import { CallState, StreamVideoWriteableStateStore } from '../store';
>>>>>>> fcbbddde
import { trackTypeToParticipantStreamKey } from './helpers/tracks';
import {
  BlockUserResponse,
  CallResponse,
  CallSettingsRequest,
  EndCallResponse,
  GetCallEdgeServerRequest,
  GetCallEdgeServerResponse,
  GetCallResponse,
  GetOrCreateCallRequest,
  GetOrCreateCallResponse,
  GoLiveResponse,
  JoinCallRequest,
  ListRecordingsResponse,
  MemberResponse,
  MuteUsersResponse,
  RequestPermissionRequest,
  RequestPermissionResponse,
  SendEventRequest,
  SendReactionRequest,
  SendReactionResponse,
  StopLiveResponse,
  UnblockUserResponse,
  UpdateCallMemberRequest,
  UpdateCallMemberResponse,
  UpdateCallRequest,
  UpdateCallResponse,
  UpdateUserPermissionsRequest,
  UpdateUserPermissionsResponse,
} from '../gen/coordinator';
import { join, watch } from './flows/join';
import {
  PublishOptions,
  StreamVideoParticipant,
  StreamVideoParticipantPatches,
  SubscriptionChanges,
  VisibilityState,
} from './types';
import { debounceTime, Subject, takeWhile } from 'rxjs';
import { Comparator } from '../sorting';
import { TrackSubscriptionDetails } from '../gen/video/sfu/signal_rpc/signal';
import {
  createStatsReporter,
  StatsReporter,
} from '../stats/state-store-stats-reporter';
import { ViewportTracker } from '../ViewportTracker';
import { CallTypes } from './CallType';
import { StreamClient } from '../coordinator/connection/client';
<<<<<<< HEAD
import { retryInterval, sleep } from '../coordinator/connection/utils';
import { JoinResponse } from '../gen/video/sfu/event/events';
=======
import {
  CallEventHandler,
  CallEventTypes,
  EventHandler,
  StreamCallEvent,
} from '../coordinator/connection/types';
>>>>>>> fcbbddde

const UPDATE_SUBSCRIPTIONS_DEBOUNCE_DURATION = 600;

/**
 * The options to pass to {@link Call} constructor.
 */
export type CallConstructor = {
  /**
   * The streamClient instance to use.
   */
  streamClient: StreamClient;

  /**
   * The Call type.
   */
  type: string;

  /**
   * The Call ID.
   */
  id: string;

  /**
   * An optional {@link CallResponse} metadata from the backend.
   * If provided, the call will be initialized with the data from this object.
   * This is useful when initializing a new "pending call" from an event.
   */
  metadata?: CallResponse;

  /**
   * An optional list of {@link MemberResponse} from the backend.
   * If provided, the call will be initialized with the data from this object.
   * This is useful when initializing a new "pending call" from an event.
   */
  members?: MemberResponse[];

  /**
   * The default comparator to use when sorting participants.
   */
  sortParticipantsBy?: Comparator<StreamVideoParticipant>;

  /**
   * The state store of the client
   */
  clientStore: StreamVideoWriteableStateStore;
};

/**
 * A `Call` object represents the active call the user is part of.
 * It's not enough to have a `Call` instance, you will also need to call the [`join`](#join) method.
 */
export class Call {
  /**
   * ViewportTracker instance
   */
  readonly viewportTracker = new ViewportTracker();

  /**
   * The type of the call.
   */
  readonly type: string;

  /**
   * The ID of the call.
   */
  readonly id: string;

  /**
   * The call CID.
   */
  readonly cid: string;

  /**
   * The state of this call.
   */
  readonly state: CallState;

  /**
   * The event dispatcher instance dedicated to this Call instance.
   * @private
   */
  private dispatcher = new Dispatcher();

  private subscriber?: RTCPeerConnection;
  private publisher?: Publisher;
  private trackSubscriptionsSubject = new Subject<TrackSubscriptionDetails[]>();

  private statsReporter?: StatsReporter;

  private readonly clientStore: StreamVideoWriteableStateStore;
  private readonly streamClient: StreamClient;
  private sfuClient?: StreamSfuClient;
  private reconnectAttempts = 0;

  private get preferredAudioCodec() {
    const audioSettings = this.data?.settings.audio;
    let preferredCodec =
      audioSettings?.redundant_coding_enabled === undefined
        ? 'opus'
        : audioSettings.redundant_coding_enabled
        ? 'red'
        : 'opus';
    if (
      typeof window !== 'undefined' &&
      window.location &&
      window.location.search
    ) {
      const queryParams = new URLSearchParams(window.location.search);
      preferredCodec = queryParams.get('codec') || preferredCodec;
    }

    return preferredCodec;
  }

  private readonly streamClientBasePath: string;

  /**
   * Don't call the constructor directly, use the [`StreamVideoClient.joinCall`](./StreamVideoClient.md/#joincall) method to construct a `Call` instance.
   */
  constructor({
    type,
    id,
    streamClient,
    metadata,
    members,
    sortParticipantsBy,
    clientStore,
  }: CallConstructor) {
    this.type = type;
    this.id = id;
    this.cid = `${type}:${id}`;
    this.streamClient = streamClient;
    this.clientStore = clientStore;
    this.streamClientBasePath = `/call/${this.type}/${this.id}`;

    const callTypeConfig = CallTypes.get(type);
    this.state = new CallState(
      sortParticipantsBy || callTypeConfig.options.sortParticipantsBy,
    );
    this.state.metadataSubject.next(metadata);
    this.state.membersSubject.next(members || []);

    registerEventHandlers(this, this.state, this.dispatcher);

    this.trackSubscriptionsSubject
      .pipe(debounceTime(UPDATE_SUBSCRIPTIONS_DEBOUNCE_DURATION))
      .subscribe((subscriptions) => {
        this.sfuClient?.updateSubscriptions(subscriptions);
      });
  }

  /**
   * You can subscribe to WebSocket events provided by the API. To remove a subscription, call the `off` method.
   * Please note that subscribing to WebSocket events is an advanced use-case, for most use-cases it should be enough to watch for changes in the [reactive state store](./StreamVideoClient.md/#readonlystatestore).
   * @param eventName
   * @param fn
   * @returns a function which can be called to unsubscribe from the given event(s)
   */
  on(eventName: SfuEventKinds, fn: SfuEventListener): () => void;
  on(eventName: CallEventTypes, fn: CallEventHandler): () => void;
  on(
    eventName: SfuEventKinds | CallEventTypes,
    fn: SfuEventListener | CallEventHandler,
  ) {
    if (isSfuEvent(eventName)) {
      return this.dispatcher.on(eventName, fn as SfuEventListener);
    } else {
      const eventHandler: CallEventHandler = (event: StreamCallEvent) => {
        if (event.call_cid && event.call_cid === this.cid) {
          (fn as EventHandler)(event);
        }
      };

      return this.streamClient.on(eventName, eventHandler as EventHandler);
    }
  }

  /**
   * Remove subscription for WebSocket events that were created by the `on` method.
   * @param eventName
   * @param fn
   * @returns
   */
  off = (eventName: SfuEventKinds, fn: SfuEventListener) => {
    return this.dispatcher.off(eventName, fn);
  };

  /**
   * Leave the call and stop the media streams that were published by the call.
   */
  leave = () => {
    if (
      this.state.getCurrentValue(this.state.callingState$) === CallingState.LEFT
    ) {
      throw new Error('Cannot leave call that has already been left.');
    }

    this.statsReporter?.stop();
    this.statsReporter = undefined;

    this.subscriber?.close();
    this.subscriber = undefined;

    this.publisher?.stopPublishing();
    this.publisher = undefined;

    this.sfuClient?.close();
    this.sfuClient = undefined;

    this.dispatcher.offAll();

    this.clientStore.setCurrentValue(
      this.clientStore.activeCallSubject,
      undefined,
    );

    this.state.setCurrentValue(
      this.state.callingStateSubject,
      CallingState.LEFT,
    );
  };

  get data() {
    return this.state.getCurrentValue(this.state.metadata$);
  }

  private waitForJoinResponse = (timeout: number = 5000) =>
    new Promise<JoinResponse>((resolve, reject) => {
      const unsubscribe = this.on('joinResponse', (event) => {
        if (event.eventPayload.oneofKind !== 'joinResponse') return;
        clearTimeout(timeoutId);
        unsubscribe();
        resolve(event.eventPayload.joinResponse);
      });

      const timeoutId = setTimeout(() => {
        unsubscribe();
        reject(new Error('Waiting for "joinResponse" has timed out'));
      }, timeout);
    });

  /**
   * Will start to watch for call related WebSocket events, but it won't join the call. If you watch a call you'll be notified about WebSocket events, but you won't be able to publish your audio and video, and you won't be able to see and hear others. You won't show up in the list of joined participants.
   *
   * @param data
   */
  watch = async (data?: JoinCallRequest) => {
    const response = await watch(this.streamClient, this.type, this.id, data);
    this.state.setCurrentValue(this.state.metadataSubject, response.call);
    this.state.setCurrentValue(this.state.membersSubject, response.members);

    return response;
  };

  /**
   * Will start to watch for call related WebSocket events and initiate a call session with the server.
   *
   * @returns a promise which resolves once the call join-flow has finished.
   */
  join = async (data?: JoinCallRequest) => {
    if (
      [CallingState.JOINED, CallingState.JOINING].includes(
        this.state.getCurrentValue(this.state.callingState$),
      )
    ) {
      throw new Error(`Illegal State: Already joined.`);
    }

    this.state.setCurrentValue(
      this.state.callingStateSubject,
      CallingState.JOINING,
    );

    const call = await join(this.streamClient, this.type, this.id, data);
    this.state.setCurrentValue(this.state.metadataSubject, call.metadata);
    this.state.setCurrentValue(this.state.membersSubject, call.members);

    // FIXME OL: convert to a derived state
    this.state.setCurrentValue(
      this.state.callRecordingInProgressSubject,
      call.metadata.recording,
    );

    // FIXME OL: remove once cascading is implemented
    let sfuUrl = call.sfuServer.url;
    if (
      typeof window !== 'undefined' &&
      window.location &&
      window.location.search
    ) {
      const params = new URLSearchParams(window.location.search);
      const sfuUrlParam = params.get('sfuUrl');
      sfuUrl = sfuUrlParam || call.sfuServer.url;
    }

    const sfuClient = (this.sfuClient = new StreamSfuClient(
      this.dispatcher,
      sfuUrl,
      call.token,
    ));

    /**
     * A closure which hides away the re-connection logic.
     */
    const rejoin = async () => {
      console.log(`Rejoining call ${this.cid} (${this.reconnectAttempts})...`);
      this.reconnectAttempts++;
      this.state.setCurrentValue(
        this.state.callingStateSubject,
        CallingState.RECONNECTING,
      );

      // take a snapshot of the current "local participant" state
      // we'll need it for restoring the previous publishing state later
      const localParticipant = this.state.getCurrentValue(
        this.state.localParticipant$,
      );

      this.subscriber?.close();
      this.publisher?.stopPublishing({ stopTracks: false });
      this.statsReporter?.stop();
      sfuClient.close(); // clean up previous connection

      await sleep(retryInterval(this.reconnectAttempts));
      await this.join(data);
      console.log(`Rejoin: ${this.reconnectAttempts} successful!`);
      if (localParticipant) {
        const {
          audioStream,
          videoStream,
          screenShareStream: screenShare,
        } = localParticipant;

        // restore previous publishing state
        if (audioStream) await this.publishAudioStream(audioStream);
        if (videoStream) await this.publishVideoStream(videoStream);
        if (screenShare) await this.publishScreenShareStream(screenShare);
      }
      console.log(`Rejoin: state restored ${this.reconnectAttempts}`);
    };

    // reconnect if the connection was closed unexpectedly. example:
    // - SFU crash or restart
    // - network change
    sfuClient.signalReady.then(() => {
      sfuClient.signalWs.addEventListener('close', (e) => {
        // do nothing if the connection was closed on purpose
        if (e.code === 1000) return;
        if (this.reconnectAttempts >= 10) {
          console.log('Reconnect attempts exceeded. Giving up...');
          this.state.setCurrentValue(
            this.state.callingStateSubject,
            CallingState.RECONNECTING_FAILED,
          );
        } else {
          void rejoin();
        }
      });
    });

    // handlers for connection online/offline events
    if (typeof window !== 'undefined' && window.navigator) {
      const handleOnOffline = () => {
        window.removeEventListener('offline', handleOnOffline);
        console.log('Join: Going offline...');
        this.state.setCurrentValue(
          this.state.callingStateSubject,
          CallingState.OFFLINE,
        );
      };

      const handleOnOnline = () => {
        window.removeEventListener('online', handleOnOnline);
        if (
          this.state.getCurrentValue(this.state.callingState$) ===
          CallingState.OFFLINE
        ) {
          console.log('Join: Going online...');
          rejoin();
        }
      };

      window.addEventListener('offline', handleOnOffline);
      window.addEventListener('online', handleOnOnline);
    }

    this.subscriber = createSubscriber({
      rpcClient: sfuClient,
      dispatcher: this.dispatcher,
      connectionConfig: call.connectionConfig,
      onTrack: this.handleOnTrack,
    });

    const audioSettings = this.data?.settings.audio;
    let isDtxEnabled =
      audioSettings?.opus_dtx_enabled === undefined
        ? false
        : audioSettings?.opus_dtx_enabled;
    // TODO: SZ: Remove once SFU team don't need this
    if (
      typeof window !== 'undefined' &&
      window.location &&
      window.location.search
    ) {
      const queryParams = new URLSearchParams(window.location.search);
      isDtxEnabled = queryParams.get('dtx') === 'false' ? false : isDtxEnabled;
    }
    console.log('DTX enabled', isDtxEnabled);
    this.publisher = new Publisher({
      rpcClient: sfuClient,
      connectionConfig: call.connectionConfig,
      isDtxEnabled,
    });

    this.statsReporter = createStatsReporter({
      subscriber: this.subscriber,
      publisher: this.publisher,
      store: this.state,
      edgeName: call.sfuServer.edge_name,
    });

    try {
      // 1. wait for the signal server to be ready before sending "joinRequest"
      sfuClient.signalReady
        .catch((err) => console.warn('Signal ready failed', err))
        // prepare a generic SDP and send it to the SFU.
        // this is a throw-away SDP that the SFU will use to determine
        // the capabilities of the client (codec support, etc.)
        .then(() => getGenericSdp('recvonly', this.preferredAudioCodec))
        .then((sdp) => sfuClient.join({ subscriberSdp: sdp || '' }));

      // 2. in parallel, wait for the SFU to send us the "joinResponse"
      // this will throw an error if the SFU rejects the join request or
      // fails to respond in time
      const { callState } = await this.waitForJoinResponse();
      const currentParticipants = callState?.participants || [];

      const ownCapabilities = {
        ownCapabilities: call.metadata.own_capabilities,
      };

      this.state.setCurrentValue(
        this.state.participantsSubject,
        currentParticipants.map<StreamVideoParticipant>((participant) => ({
          ...participant,
          isLoggedInUser: participant.sessionId === sfuClient.sessionId,
          viewportVisibilityState: VisibilityState.UNKNOWN,
          // TODO: save other participants permissions once that's provided by SFU
          ...(participant.sessionId === sfuClient.sessionId
            ? ownCapabilities
            : {}),
        })),
      );

      this.clientStore.setCurrentValue(
        this.clientStore.activeCallSubject,
        this,
      );

      this.reconnectAttempts = 0; // reset the reconnect attempts counter
      this.state.setCurrentValue(
        this.state.callingStateSubject,
        CallingState.JOINED,
      );
      console.log(`Joined call ${this.cid}`);
    } catch (err) {
      // join failed, try to rejoin
      if (this.reconnectAttempts < 10) {
        await rejoin();
        console.log(`Rejoin ${this.reconnectAttempts} successful!`);
      } else {
        console.log(
          `Rejoin failed for ${this.reconnectAttempts} times. Giving up.`,
        );
        this.state.setCurrentValue(
          this.state.callingStateSubject,
          CallingState.RECONNECTING_FAILED,
        );
        throw new Error('Join failed');
      }
    }
  };

  updateCallMembers = async (
    data: UpdateCallMemberRequest,
  ): Promise<UpdateCallMemberResponse> => {
    return await this.streamClient.post<UpdateCallMemberResponse>(
      `${this.streamClientBasePath}/members`,
      data,
    );
  };

  /**
   * Starts publishing the given video stream to the call.
   * The stream will be stopped if the user changes an input device, or if the user leaves the call.
   *
   * If the method was successful the [`activeCall$` state variable](./StreamVideClient/#readonlystatestore) will be cleared
   *
   * Consecutive calls to this method will replace the previously published stream.
   * The previous video stream will be stopped.
   *
   * @angular It's recommended to use the [`InCallDeviceManagerService`](./InCallDeviceManagerService.md) that takes care of this operation for you.
   *
   * @param videoStream the video stream to publish.
   * @param opts the options to use when publishing the stream.
   */
  publishVideoStream = async (
    videoStream: MediaStream,
    opts: PublishOptions = {},
  ) => {
    // we should wait until we get a JoinResponse from the SFU,
    // otherwise we risk breaking the ICETrickle flow.
    await this.assertCallJoined();
    if (!this.publisher) {
      throw new Error(`Call not joined yet.`);
    }

    const [videoTrack] = videoStream.getVideoTracks();
    if (!videoTrack) {
      return console.error(`There is no video track in the stream.`);
    }

    const trackType = TrackType.VIDEO;

    try {
      await this.publisher.publishStream(
        videoStream,
        videoTrack,
        trackType,
        opts,
      );
      await this.sfuClient?.updateMuteState(trackType, false);
    } catch (e) {
      throw e;
    }

    this.state.updateParticipant(this.sfuClient!.sessionId, (p) => ({
      videoStream,
      videoDeviceId: videoTrack.getSettings().deviceId,
      publishedTracks: p.publishedTracks.includes(trackType)
        ? p.publishedTracks
        : [...p.publishedTracks, trackType],
    }));
  };

  /**
   * Starts publishing the given audio stream to the call.
   * The stream will be stopped if the user changes an input device, or if the user leaves the call.
   *
   * Consecutive calls to this method will replace the audio stream that is currently being published.
   * The previous audio stream will be stopped.
   *
   * @angular It's recommended to use the [`InCallDeviceManagerService`](./InCallDeviceManagerService.md) that takes care of this operation for you.
   *
   * @param audioStream the audio stream to publish.
   */
  publishAudioStream = async (audioStream: MediaStream) => {
    // we should wait until we get a JoinResponse from the SFU,
    // otherwise we risk breaking the ICETrickle flow.
    await this.assertCallJoined();
    if (!this.publisher) {
      throw new Error(`Call not joined yet.`);
    }

    const [audioTrack] = audioStream.getAudioTracks();
    if (!audioTrack) {
      return console.error(`There is no audio track in the stream`);
    }

    const trackType = TrackType.AUDIO;

    try {
      await this.publisher.publishStream(audioStream, audioTrack, trackType, {
        preferredCodec: this.preferredAudioCodec,
      });
      await this.sfuClient!.updateMuteState(trackType, false);
    } catch (e) {
      throw e;
    }

    this.state.updateParticipant(this.sfuClient!.sessionId, (p) => ({
      audioStream,
      audioDeviceId: audioTrack.getSettings().deviceId,
      publishedTracks: p.publishedTracks.includes(trackType)
        ? p.publishedTracks
        : [...p.publishedTracks, trackType],
    }));
  };

  /**
   * Starts publishing the given screen-share stream to the call.
   *
   * Consecutive calls to this method will replace the previous screen-share stream.
   * The previous screen-share stream will be stopped.
   *
   * @angular It's recommended to use the [`InCallDeviceManagerService`](./InCallDeviceManagerService.md) that takes care of this operation for you.
   *
   * @param screenShareStream the screen-share stream to publish.
   */
  publishScreenShareStream = async (screenShareStream: MediaStream) => {
    // we should wait until we get a JoinResponse from the SFU,
    // otherwise we risk breaking the ICETrickle flow.
    await this.assertCallJoined();
    if (!this.publisher) {
      throw new Error(`Call not joined yet.`);
    }
    const [screenShareTrack] = screenShareStream.getVideoTracks();
    if (!screenShareTrack) {
      return console.error(`There is no video track in the stream`);
    }

    // fires when browser's native 'Stop Sharing button' is clicked
    const onTrackEnded = () => this.stopPublish(trackType);
    screenShareTrack.addEventListener('ended', onTrackEnded);

    const trackType = TrackType.SCREEN_SHARE;
    try {
      await this.publisher.publishStream(
        screenShareStream,
        screenShareTrack,
        trackType,
      );
      await this.sfuClient!.updateMuteState(trackType, false);
    } catch (e) {
      throw e;
    }

    this.state.updateParticipant(this.sfuClient!.sessionId, (p) => ({
      screenShareStream,
      publishedTracks: p.publishedTracks.includes(trackType)
        ? p.publishedTracks
        : [...p.publishedTracks, trackType],
    }));
  };

  /**
   * Stops publishing the given track type to the call, if it is currently being published.
   * Underlying track will be stopped and removed from the publisher.
   *
   * The `audioDeviceId`/`videoDeviceId` property of the [`localParticipant$`](./StreamVideoClient.md/#readonlystatestore) won't be updated, you can do that by calling the [`setAudioDevice`](#setaudiodevice)/[`setVideoDevice`](#setvideodevice) method.
   *
   * @angular It's recommended to use the [`InCallDeviceManagerService`](./InCallDeviceManagerService.md) that takes care of this operation for you.
   *
   * @param trackType the track type to stop publishing.
   */
  stopPublish = async (trackType: TrackType) => {
    if (!this.publisher) {
      throw new Error(`Call not joined yet.`);
    }

    console.log(`stopPublish`, TrackType[trackType]);
    const wasPublishing = this.publisher.unpublishStream(trackType);
    if (wasPublishing) {
      await this.sfuClient!.updateMuteState(trackType, true);

      const audioOrVideoOrScreenShareStream =
        trackTypeToParticipantStreamKey(trackType);
      if (audioOrVideoOrScreenShareStream) {
        this.state.updateParticipant(this.sfuClient!.sessionId, (p) => ({
          publishedTracks: p.publishedTracks.filter((t) => t !== trackType),
          [audioOrVideoOrScreenShareStream]: undefined,
        }));
      }
    }
  };

  /**
   * Update track subscription configuration for one or more participants.
   * You have to create a subscription for each participant for all the different kinds of tracks you want to receive.
   * You can only subscribe for tracks after the participant started publishing the given kind of track.
   *
   * @param kind the kind of subscription to update.
   * @param changes the list of subscription changes to do.
   */
  updateSubscriptionsPartial = (
    kind: 'video' | 'screen',
    changes: SubscriptionChanges,
  ) => {
    const participants = this.state.updateParticipants(
      Object.entries(changes).reduce<StreamVideoParticipantPatches>(
        (acc, [sessionId, change]) => {
          const prop: keyof StreamVideoParticipant | undefined =
            kind === 'video'
              ? 'videoDimension'
              : kind === 'screen'
              ? 'screenShareDimension'
              : undefined;
          if (prop) {
            acc[sessionId] = {
              [prop]: change.dimension,
            };
          }
          return acc;
        },
        {},
      ),
    );

    if (participants) {
      this.updateSubscriptions(participants);
    }
  };

  private updateSubscriptions = (participants: StreamVideoParticipant[]) => {
    const subscriptions: TrackSubscriptionDetails[] = [];
    participants.forEach((p) => {
      if (p.isLoggedInUser) return;
      if (p.videoDimension && p.publishedTracks.includes(TrackType.VIDEO)) {
        subscriptions.push({
          userId: p.userId,
          sessionId: p.sessionId,
          trackType: TrackType.VIDEO,
          dimension: p.videoDimension,
        });
      }
      if (p.publishedTracks.includes(TrackType.AUDIO)) {
        subscriptions.push({
          userId: p.userId,
          sessionId: p.sessionId,
          trackType: TrackType.AUDIO,
        });
      }
      if (
        p.screenShareDimension &&
        p.publishedTracks.includes(TrackType.SCREEN_SHARE)
      ) {
        subscriptions.push({
          userId: p.userId,
          sessionId: p.sessionId,
          trackType: TrackType.SCREEN_SHARE,
          dimension: p.screenShareDimension,
        });
      }
    });
    // schedule update
    this.trackSubscriptionsSubject.next(subscriptions);
  };

  /**
   * @deprecated use the `callStatsReport$` state [store variable](./StreamVideoClient.md/#readonlystatestore) instead
   * @param kind
   * @param selector
   * @returns
   */
  getStats = async (
    kind: 'subscriber' | 'publisher',
    selector?: MediaStreamTrack,
  ) => {
    return this.statsReporter?.getRawStatsForTrack(kind, selector);
  };

  /**
   * Will enhance the reported stats with additional participant-specific information (`callStatsReport$` state [store variable](./StreamVideoClient.md/#readonlystatestore)).
   * This is usually helpful when detailed stats for a specific participant are needed.
   *
   * @param sessionId the sessionId to start reporting for.
   */
  startReportingStatsFor = (sessionId: string) => {
    return this.statsReporter?.startReportingStatsFor(sessionId);
  };

  /**
   * Opposite of `startReportingStatsFor`.
   * Will turn off stats reporting for a specific participant.
   *
   * @param sessionId the sessionId to stop reporting for.
   */
  stopReportingStatsFor = (sessionId: string) => {
    return this.statsReporter?.stopReportingStatsFor(sessionId);
  };

  /**
   * Sets the used audio output device (`audioOutputDeviceId` of the [`localParticipant$`](./StreamVideoClient.md/#readonlystatestore).
   *
   * This method only stores the selection, if you're using custom UI components, you'll have to implement the audio switching, for more information see: https://developer.mozilla.org/en-US/docs/Web/API/HTMLMediaElement/sinkId.
   *
   * @angular It's recommended to use the [`InCallDeviceManagerService`](./InCallDeviceManagerService.md) that takes care of this operation for you.
   *
   * @param deviceId the selected device, `undefined` means the user wants to use the system's default audio output
   */
  setAudioOutputDevice = (deviceId?: string) => {
    this.state.updateParticipant(this.sfuClient!.sessionId, {
      audioOutputDeviceId: deviceId,
    });
  };

  /**
   * Sets the `audioDeviceId` property of the [`localParticipant$`](./StreamVideoClient.md/#readonlystatestore)).
   *
   * This method only stores the selection, if you want to start publishing a media stream call the [`publishAudioStream` method](#publishaudiostream) that will set `audioDeviceId` as well.
   *
   * @angular It's recommended to use the [`InCallDeviceManagerService`](./InCallDeviceManagerService.md) that takes care of this operation for you.
   *
   * @param deviceId the selected device, pass `undefined` to clear the device selection
   */
  setAudioDevice = (deviceId?: string) => {
    this.state.updateParticipant(this.sfuClient!.sessionId, {
      audioDeviceId: deviceId,
    });
  };

  /**
   * Sets the `videoDeviceId` property of the [`localParticipant$`](./StreamVideoClient.md/#readonlystatestore).
   *
   * This method only stores the selection, if you want to start publishing a media stream call the [`publishVideoStream` method](#publishvideostream) that will set `videoDeviceId` as well.
   *
   * @angular It's recommended to use the [`InCallDeviceManagerService`](./InCallDeviceManagerService.md) that takes care of this operation for you.
   *
   * @param deviceId the selected device, pass `undefined` to clear the device selection
   */
  setVideoDevice = (deviceId?: string) => {
    this.state.updateParticipant(this.sfuClient!.sessionId, {
      videoDeviceId: deviceId,
    });
  };

  /**
   * Resets the last sent reaction for the user holding the given `sessionId`.
   *
   * @param sessionId the session id.
   */
  resetReaction = (sessionId: string) => {
    this.state.updateParticipant(sessionId, {
      reaction: undefined,
    });
  };

  /**
   * Sets the list of criteria to sort the participants by.
   *
   * @param criteria the list of criteria to sort the participants by.
   */
  setSortParticipantsBy: CallState['setSortParticipantsBy'] = (criteria) => {
    return this.state.setSortParticipantsBy(criteria);
  };

  /**
   * @internal
   * @param enabledRids
   * @returns
   */
  updatePublishQuality = async (enabledRids: string[]) => {
    return this.publisher?.updateVideoPublishQuality(enabledRids);
  };

  private handleOnTrack = (e: RTCTrackEvent) => {
    const [primaryStream] = e.streams;
    // example: `e3f6aaf8-b03d-4911-be36-83f47d37a76a:TRACK_TYPE_VIDEO`
    const [trackId, trackType] = primaryStream.id.split(':');
    console.log(`Got remote ${trackType} track:`, e.track);
    const participantToUpdate = this.state
      .getCurrentValue(this.state.participantsSubject)
      .find((p) => p.trackLookupPrefix === trackId);
    if (!participantToUpdate) {
      console.error('Received track for unknown participant', trackId, e);
      return;
    }

    e.track.addEventListener('mute', () => {
      console.log(
        `Track muted:`,
        participantToUpdate.userId,
        `${trackType}:${trackId}`,
        e.track,
      );
    });

    e.track.addEventListener('unmute', () => {
      console.log(
        `Track unmuted:`,
        participantToUpdate.userId,
        `${trackType}:${trackId}`,
        e.track,
      );
    });

    e.track.addEventListener('ended', () => {
      console.log(
        `Track ended:`,
        participantToUpdate.userId,
        `${trackType}:${trackId}`,
        e.track,
      );
    });

    const streamKindProp = (
      {
        TRACK_TYPE_AUDIO: 'audioStream',
        TRACK_TYPE_VIDEO: 'videoStream',
        TRACK_TYPE_SCREEN_SHARE: 'screenShareStream',
      } as const
    )[trackType];

    if (!streamKindProp) {
      console.error('Unknown track type', trackType);
      return;
    }
    const previousStream = participantToUpdate[streamKindProp];
    if (previousStream) {
      console.log(`Cleaning up previous remote tracks`, e.track.kind);
      previousStream.getTracks().forEach((t) => {
        t.stop();
        previousStream.removeTrack(t);
      });
    }
    this.state.updateParticipant(participantToUpdate.sessionId, {
      [streamKindProp]: primaryStream,
    });
  };

  private assertCallJoined = () => {
    return new Promise<void>((resolve) => {
      this.state.callingState$
        .pipe(takeWhile((state) => state !== CallingState.JOINED, true))
        .subscribe(() => resolve());
    });
  };

  sendReaction = async (reaction: SendReactionRequest) => {
    return this.streamClient.post<SendReactionResponse>(
      `${this.streamClientBasePath}/reaction`,
      reaction,
    );
  };

  blockUser = async (userId: string) => {
    return this.streamClient.post<BlockUserResponse>(
      `${this.streamClientBasePath}/block`,
      {
        user_id: userId,
      },
    );
  };

  unblockUser = async (userId: string) => {
    return this.streamClient.post<UnblockUserResponse>(
      `${this.streamClientBasePath}/unblock`,
      {
        user_id: userId,
      },
    );
  };

  muteUser = (
    userId: string,
    type: 'audio' | 'video' | 'screenshare',
    sessionId?: string,
  ) => {
    return this.streamClient.post<MuteUsersResponse>(
      `${this.streamClientBasePath}/mute_users`,
      {
        user_ids: [userId],
        [type]: true,
        // session_ids: [sessionId],
      },
    );
  };

  muteAllUsers = (type: 'audio' | 'video' | 'screenshare') => {
    return this.streamClient.post<MuteUsersResponse>(
      `${this.streamClientBasePath}/mute_users`,
      {
        mute_all_users: true,
        [type]: true,
      },
    );
  };

  get = async () => {
    const response = await this.streamClient.get<GetCallResponse>(
      this.streamClientBasePath,
    );
    this.state.setCurrentValue(this.state.metadataSubject, response.call);
    this.state.setCurrentValue(this.state.membersSubject, response.members);

    return response;
  };

  getOrCreate = async (data?: GetOrCreateCallRequest) => {
    const response = await this.streamClient.post<GetOrCreateCallResponse>(
      this.streamClientBasePath,
      data,
    );
    this.state.setCurrentValue(this.state.metadataSubject, response.call);
    this.state.setCurrentValue(this.state.membersSubject, response.members);

    const currentPendingCalls = this.clientStore.getCurrentValue(
      this.clientStore.pendingCallsSubject,
    );
    const callAlreadyRegistered = currentPendingCalls.find(
      (pendingCall) => pendingCall.id === this.id,
    );

    if (!callAlreadyRegistered) {
      this.clientStore.setCurrentValue(
        this.clientStore.pendingCallsSubject,
        (pendingCalls) => [...pendingCalls, this],
      );
    }

    return response;
  };

  /**
   * Starts recording the call
   */
  startRecording = async () => {
    try {
      return await this.streamClient.post(
        `${this.streamClientBasePath}/start_recording`,
        {},
      );
    } catch (error) {
      console.log(`Failed to start recording`, error);
    }
  };

  /**
   * Stops recording the call
   */
  stopRecording = async () => {
    try {
      return await this.streamClient.post(
        `${this.streamClientBasePath}/stop_recording`,
        {},
      );
    } catch (error) {
      console.log(`Failed to stop recording`, error);
    }
  };

  /**
   * Sends a `call.permission_request` event to all users connected to the call. The call settings object contains infomration about which permissions can be requested during a call (for example a user might be allowed to request permission to publish audio, but not video).
   */
  requestPermissions = async (data: RequestPermissionRequest) => {
    return this.streamClient.post<RequestPermissionResponse>(
      `${this.streamClientBasePath}/request_permission`,
      data,
    );
  };

  /**
   * Allows you to grant or revoke a specific permission to a user in a call. The permissions are specific to the call experience and do not survive the call itself.
   *
   * When revoking a permission, this endpoint will also mute the relevant track from the user. This is similar to muting a user with the difference that the user will not be able to unmute afterwards.
   *
   * Supported permissions that can be granted or revoked: `send-audio`, `send-video` and `screenshare`.
   *
   * `call.permissions_updated` event is sent to all members of the call.
   *
   */
  updateUserPermissions = async (data: UpdateUserPermissionsRequest) => {
    return this.streamClient.post<UpdateUserPermissionsResponse>(
      `${this.streamClientBasePath}/user_permissions`,
      data,
    );
  };

  goLive = async () => {
    return this.streamClient.post<GoLiveResponse>(
      `${this.streamClientBasePath}/go_live`,
      {},
    );
  };

  stopLive = async () => {
    return this.streamClient.post<StopLiveResponse>(
      `${this.streamClientBasePath}/stop_live`,
      {},
    );
  };

  update = async (
    custom: { [key: string]: any },
    settings?: CallSettingsRequest,
  ) => {
    const payload: UpdateCallRequest = {
      custom: custom,
      settings_override: settings,
    };
    return this.streamClient.patch<UpdateCallResponse>(
      `${this.streamClientBasePath}`,
      payload,
    );
  };

  endCall = async () => {
    return this.streamClient.post<EndCallResponse>(
      `${this.streamClientBasePath}/mark_ended`,
    );
  };

  /**
   * Sets the `participant.isPinned` value.
   * @param sessionId the session id of the participant
   * @param isPinned the value to set the participant.isPinned
   * @returns
   */
  setParticipantIsPinned = (sessionId: string, isPinned: boolean): void => {
    this.state.updateParticipant(sessionId, {
      isPinned,
    });
  };

  /**
   * Signals other users that I have accepted the incoming call.
   * Causes the `CallAccepted` event to be emitted to all the call members.
   * @returns
   */
  accept = async () => {
    const callToAccept = this.clientStore
      .getCurrentValue(this.clientStore.pendingCallsSubject)
      .find((c) => c.id === this.id && c.type === this.type);

    if (callToAccept) {
      await this.streamClient.post(`${this.streamClientBasePath}/event`, {
        type: 'call.accepted',
      });

      // remove the accepted call from the "pending calls" list.
      this.clientStore.setCurrentValue(
        this.clientStore.pendingCallsSubject,
        (pendingCalls) => pendingCalls.filter((c) => c !== callToAccept),
      );

      await this.join();
      this.clientStore.setCurrentValue(
        this.clientStore.activeCallSubject,
        callToAccept,
      );
    }
  };

  /**
   * Signals other users that I have rejected the incoming call.
   * Causes the `CallRejected` event to be emitted to all the call members.
   * @returns
   */
  reject = async () => {
    this.clientStore.setCurrentValue(
      this.clientStore.pendingCallsSubject,
      (pendingCalls) =>
        pendingCalls.filter((incomingCall) => incomingCall.id !== this.id),
    );
    await this.streamClient.post(`${this.streamClientBasePath}/event`, {
      type: 'call.rejected',
    });
  };

  /**
   * Signals other users that I have cancelled my call to them before they accepted it.
   * Causes the `CallCancelled` event to be emitted to all the call members.
   *
   * Cancelling a call is only possible before the local participant joined the call.
   * @returns
   */
  cancel = async () => {
    console.log('call cancelled');
    const store = this.clientStore;
    const activeCall = store.getCurrentValue(store.activeCallSubject);
    const leavingActiveCall =
      activeCall?.id === this.id && activeCall.type === this.type;
    if (leavingActiveCall) {
      activeCall.leave();
    } else {
      store.setCurrentValue(store.pendingCallsSubject, (pendingCalls) =>
        pendingCalls.filter((pendingCall) => pendingCall.id !== this.id),
      );
    }

    if (activeCall) {
      const state = activeCall.state;
      const remoteParticipants = state.getCurrentValue(
        state.remoteParticipants$,
      );
      if (!remoteParticipants.length && !leavingActiveCall) {
        await this.endCall();
      }
    }
  };

  /**
   * Performs HTTP request to retrieve the list of recordings for the current call
   * Updates the call state with provided array of CallRecording objects
   */
  queryRecordings = async (): Promise<ListRecordingsResponse> => {
    // FIXME: this is a temporary setting to take call ID as session ID
    const sessionId = this.id;
    const response = await this.streamClient.get<ListRecordingsResponse>(
      `${this.streamClientBasePath}/${sessionId}/recordings`,
    );

    this.state.setCurrentValue(
      this.state.callRecordingListSubject,
      response.recordings,
    );

    return response;
  };

  getEdgeServer = (data: GetCallEdgeServerRequest) => {
    return this.streamClient.post<GetCallEdgeServerResponse>(
      `${this.streamClientBasePath}/get_edge_server`,
      data,
    );
  };

  sendEvent = async (event: SendEventRequest) => {
    return this.streamClient.post(`${this.streamClientBasePath}/event`, event);
  };
}<|MERGE_RESOLUTION|>--- conflicted
+++ resolved
@@ -4,22 +4,17 @@
 import { getGenericSdp } from './codecs';
 import { TrackType } from '../gen/video/sfu/models/models';
 import { registerEventHandlers } from './callEventHandlers';
-import { Dispatcher, SfuEventKinds, SfuEventListener } from './Dispatcher';
 import {
-<<<<<<< HEAD
+  Dispatcher,
+  isSfuEvent,
+  SfuEventKinds,
+  SfuEventListener,
+} from './Dispatcher';
+import {
   CallingState,
   CallState,
   StreamVideoWriteableStateStore,
 } from '../store';
-=======
-  Dispatcher,
-  isSfuEvent,
-  SfuEventKindMap,
-  SfuEventKinds,
-  SfuEventListener,
-} from './Dispatcher';
-import { CallState, StreamVideoWriteableStateStore } from '../store';
->>>>>>> fcbbddde
 import { trackTypeToParticipantStreamKey } from './helpers/tracks';
 import {
   BlockUserResponse,
@@ -61,6 +56,7 @@
 import { debounceTime, Subject, takeWhile } from 'rxjs';
 import { Comparator } from '../sorting';
 import { TrackSubscriptionDetails } from '../gen/video/sfu/signal_rpc/signal';
+import { JoinResponse } from '../gen/video/sfu/event/events';
 import {
   createStatsReporter,
   StatsReporter,
@@ -68,17 +64,13 @@
 import { ViewportTracker } from '../ViewportTracker';
 import { CallTypes } from './CallType';
 import { StreamClient } from '../coordinator/connection/client';
-<<<<<<< HEAD
 import { retryInterval, sleep } from '../coordinator/connection/utils';
-import { JoinResponse } from '../gen/video/sfu/event/events';
-=======
 import {
   CallEventHandler,
   CallEventTypes,
   EventHandler,
   StreamCallEvent,
 } from '../coordinator/connection/types';
->>>>>>> fcbbddde
 
 const UPDATE_SUBSCRIPTIONS_DEBOUNCE_DURATION = 600;
 
