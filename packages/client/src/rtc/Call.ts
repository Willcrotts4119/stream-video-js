--- conflicted
+++ resolved
@@ -95,78 +95,6 @@
   join = async (videoStream?: MediaStream, audioStream?: MediaStream) => {
     await this.client.signalReady;
 
-<<<<<<< HEAD
-    return new Promise<CallState | undefined>(async (resolve) => {
-      const [audioEncode, audioDecode, videoEncode, videoDecode] =
-        await Promise.all([
-          getSenderCodecs('audio'),
-          getReceiverCodecs('audio', this.subscriber),
-          getSenderCodecs('video'),
-          getReceiverCodecs('video', this.subscriber),
-        ]);
-
-      this.videoLayers = videoStream
-        ? await findOptimalVideoLayers(videoStream)
-        : defaultVideoLayers;
-
-      this.client.dispatcher.on('joinResponse', (event) => {
-        if (event.eventPayload.oneofKind !== 'joinResponse') return;
-
-        const { callState } = event.eventPayload.joinResponse;
-        const currentParticipants = callState?.participants || [];
-        this.stateStore.setCurrentValue(
-          this.stateStore.activeCallParticipantsSubject,
-          currentParticipants.reduce<CallParticipants>((acc, participant) => {
-            acc[participant.sessionId] = participant;
-            if (participant.sessionId === this.client.sessionId) {
-              const localParticipant = acc[participant.sessionId];
-              localParticipant.isLoggedInUser = true;
-              localParticipant.audioTrack = audioStream;
-              localParticipant.videoTrack = videoStream;
-            }
-            return acc;
-          }, {}),
-        );
-        this.client.keepAlive();
-        this.stateStore.activeCallSubject.next(this);
-
-        resolve(callState); // expose call state
-      });
-
-      this.client.send(
-        SfuRequest.create({
-          requestPayload: {
-            oneofKind: 'joinRequest',
-            joinRequest: {
-              sessionId: this.client.sessionId,
-              token: this.client.token,
-              publish: !!(audioStream || videoStream),
-              // FIXME OL: encode parameters and video layers should be announced when
-              // initiating "publish" operation
-              codecSettings: {
-                audio: {
-                  encodes: audioEncode,
-                  decodes: audioDecode,
-                },
-                video: {
-                  encodes: videoEncode,
-                  decodes: videoDecode,
-                },
-                layers: this.videoLayers.map((layer) => ({
-                  rid: layer.rid!,
-                  bitrate: layer.maxBitrate!,
-                  videoDimension: {
-                    width: layer.width,
-                    height: layer.height,
-                  },
-                })),
-              },
-            },
-          },
-        }),
-      );
-    });
-=======
     if (this.joinResponseReady) {
       throw new Error(`Illegal State: Already joined.`);
     }
@@ -187,19 +115,25 @@
 
         this.client.dispatcher.on('joinResponse', (event) => {
           if (event.eventPayload.oneofKind !== 'joinResponse') return;
-          const callState = event.eventPayload.joinResponse.callState;
+
+          const { callState } = event.eventPayload.joinResponse;
+          const currentParticipants = callState?.participants || [];
+          this.stateStore.setCurrentValue(
+            this.stateStore.activeCallParticipantsSubject,
+            currentParticipants.reduce<CallParticipants>((acc, participant) => {
+              acc[participant.sessionId] = participant;
+              if (participant.sessionId === this.client.sessionId) {
+                const localParticipant = acc[participant.sessionId];
+                localParticipant.isLoggedInUser = true;
+                localParticipant.audioTrack = audioStream;
+                localParticipant.videoTrack = videoStream;
+              }
+              return acc;
+            }, {}),
+          );
+          this.client.keepAlive();
           this.stateStore.activeCallSubject.next(this);
-          this.participants.push(...(callState?.participants || []));
-          const ownParticipant = this.localParticipant;
-          if (ownParticipant) {
-            ownParticipant.isLoggedInUser = true;
-            ownParticipant.audioTrack = audioStream;
-            ownParticipant.videoTrack = videoStream;
-          }
-          this.stateStore.activeCallParticipantsSubject.next([
-            ...this.participants,
-          ]);
-          this.client.keepAlive();
+
           resolve(callState); // expose call state
         });
 
@@ -239,7 +173,6 @@
     );
 
     return this.joinResponseReady;
->>>>>>> 8b8ee443
   };
 
   publish = async (audioStream?: MediaStream, videoStream?: MediaStream) => {
