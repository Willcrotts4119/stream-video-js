import { StreamSfuClient } from '../StreamSfuClient';
import { RequestEvent } from '../gen/video/sfu/event/events';
import { PeerType } from '../gen/video/sfu/models/models';
import { Dispatcher } from './Dispatcher';

export type PublisherOpts = {
  rpcClient: StreamSfuClient;
  connectionConfig?: RTCConfiguration;
  dispatcher: Dispatcher;
<<<<<<< HEAD
  signal: WebSocket;
  candidates: RTCIceCandidateInit[];
=======
>>>>>>> f64e1041
};

export const createPublisher = ({
  connectionConfig,
  rpcClient,
  dispatcher,
<<<<<<< HEAD
  signal,
  candidates,
=======
>>>>>>> f64e1041
}: PublisherOpts) => {
  const publisher = new RTCPeerConnection(connectionConfig);
  publisher.addEventListener('icecandidate', (e) => {
    const { candidate } = e;
    if (!candidate) {
      console.log('null ice candidate');
      return;
    }

    rpcClient.send(
      RequestEvent.create({
        eventPayload: {
          oneofKind: 'iceTrickle',
          iceTrickle: {
            iceCandidate: JSON.stringify(candidate.toJSON()),
            peerType: PeerType.PUBLISHER_UNSPECIFIED,
          },
        },
      }),
    );
  });

  // will fire once media is attached to the peer connection
  publisher.addEventListener('negotiationneeded', async () => {
    console.log('AAA onNegotiationNeeded ');
    const offer = await publisher.createOffer();
    await publisher.setLocalDescription(offer);

    rpcClient.send(
      RequestEvent.create({
        eventPayload: {
          oneofKind: 'publish',
          publish: {
            sdp: offer.sdp || '',
            sessionId: rpcClient.sessionId,
            token: rpcClient.token,
          },
        },
      }),
    );
  });

  dispatcher.on('publisherAnswer', async (message) => {
    if (message.eventPayload.oneofKind !== 'publisherAnswer') return;

    const { publisherAnswer } = message.eventPayload;
    await publisher.setRemoteDescription({
      type: 'answer',
      sdp: publisherAnswer.sdp,
    });

    await candidates.forEach( (candidate) => {
       publisher.addIceCandidate(candidate)
    })
    candidates = [];
  });

  return publisher;
};<|MERGE_RESOLUTION|>--- conflicted
+++ resolved
@@ -7,22 +7,16 @@
   rpcClient: StreamSfuClient;
   connectionConfig?: RTCConfiguration;
   dispatcher: Dispatcher;
-<<<<<<< HEAD
   signal: WebSocket;
   candidates: RTCIceCandidateInit[];
-=======
->>>>>>> f64e1041
 };
 
 export const createPublisher = ({
   connectionConfig,
   rpcClient,
   dispatcher,
-<<<<<<< HEAD
   signal,
   candidates,
-=======
->>>>>>> f64e1041
 }: PublisherOpts) => {
   const publisher = new RTCPeerConnection(connectionConfig);
   publisher.addEventListener('icecandidate', (e) => {
