--- conflicted
+++ resolved
@@ -1,8 +1,5 @@
 import { combineLatest, Subscription } from 'rxjs';
-<<<<<<< HEAD
-=======
 import { Call } from '../Call';
->>>>>>> 6e455345
 import { isReactNative } from '../helpers/platforms';
 import { SpeakerState } from './SpeakerState';
 import { deviceIds$, getAudioOutputDevices } from './devices';
