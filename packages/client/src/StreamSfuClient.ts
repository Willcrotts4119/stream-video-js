--- conflicted
+++ resolved
@@ -20,22 +20,9 @@
   TrackSubscriptionDetails,
   UpdateMuteStatesRequest,
 } from './gen/video/sfu/signal_rpc/signal';
-<<<<<<< HEAD
 import { ICETrickle, TrackType } from './gen/video/sfu/models/models';
 import { generateUUIDv4 } from './coordinator/connection/utils';
-=======
-import {
-  Error as SfuError,
-  ICETrickle,
-  TrackType,
-} from './gen/video/sfu/models/models';
-import {
-  generateUUIDv4,
-  retryInterval,
-  sleep,
-} from './coordinator/connection/utils';
 import { SFUResponse } from './gen/coordinator';
->>>>>>> 0937325f
 import { Logger } from './coordinator/connection/types';
 import { getLogger } from './logger';
 
@@ -281,11 +268,7 @@
       clearInterval(this.keepAliveInterval);
     }
     this.keepAliveInterval = setInterval(() => {
-<<<<<<< HEAD
-      logger('info', 'Sending healthCheckRequest to SFU');
-=======
-      this.logger('trace', 'Sending healthCheckRequest to SFU');
->>>>>>> 0937325f
+      logger('trace', 'Sending healthCheckRequest to SFU');
       const message = SfuRequest.create({
         requestPayload: {
           oneofKind: 'healthCheckRequest',
@@ -316,66 +299,4 @@
       }
     }, this.unhealthyTimeoutInMs);
   };
-<<<<<<< HEAD
-}
-=======
-}
-
-/**
- * An internal interface which asserts that "retryable" SFU responses
- * contain a field called "error".
- * Ideally, this should be coming from the Protobuf definitions.
- */
-interface SfuResponseWithError {
-  /**
-   * An optional error field which should be present in all SFU responses.
-   */
-  error?: SfuError;
-}
-
-const MAX_RETRIES = 5;
-
-/**
- * Creates a closure which wraps the given RPC call and retries invoking
- * the RPC until it succeeds or the maximum number of retries is reached.
- *
- * Between each retry, there would be a random delay in order to avoid
- * request bursts towards the SFU.
- *
- * @param rpc the closure around the RPC call to execute.
- * @param logger a logger instance to use.
- * @param <I> the type of the request object.
- * @param <O> the type of the response object.
- */
-const retryable = async <I extends object, O extends SfuResponseWithError>(
-  rpc: () => UnaryCall<I, O>,
-  logger: Logger,
-) => {
-  let retryAttempt = 0;
-  let rpcCallResult: FinishedUnaryCall<I, O>;
-  do {
-    // don't delay the first invocation
-    if (retryAttempt > 0) {
-      await sleep(retryInterval(retryAttempt));
-    }
-
-    rpcCallResult = await rpc();
-    logger(
-      'trace',
-      `SFU RPC response received for ${rpcCallResult.method.name}`,
-      rpcCallResult,
-    );
-
-    // if the RPC call failed, log the error and retry
-    if (rpcCallResult.response.error) {
-      logger('error', 'SFU RPC Error:', rpcCallResult.response.error);
-    }
-    retryAttempt++;
-  } while (
-    rpcCallResult.response.error?.shouldRetry &&
-    retryAttempt < MAX_RETRIES
-  );
-
-  return rpcCallResult;
-};
->>>>>>> 0937325f
+}