--- conflicted
+++ resolved
@@ -1,6 +1,4 @@
 import { Logger, LogLevel } from './coordinator/connection/types';
-<<<<<<< HEAD
-=======
 
 // log levels, sorted by verbosity
 export const logLevels: Record<LogLevel, number> = Object.freeze({
@@ -10,7 +8,6 @@
   warn: 3,
   error: 4,
 });
->>>>>>> 0937325f
 
 let logger: Logger | undefined;
 let level: LogLevel = 'info';
@@ -51,24 +48,11 @@
 
 export const getLogger = (withTags?: string[]) => {
   const loggerMethod = logger || logToConsole;
-<<<<<<< HEAD
-  const result: Logger = (
-    logLevel: LogLevel,
-    messeage: string,
-    extraData?: Record<string, unknown>,
-    tags?: string[],
-  ) => {
-    loggerMethod(logLevel, messeage, extraData, [
-      ...(tags || []),
-      ...(withTags || []),
-    ]);
-=======
   const tags = (withTags || []).join(':');
   const result: Logger = (logLevel, message, ...args) => {
     if (logLevels[logLevel] >= logLevels[level]) {
       loggerMethod(logLevel, `[${tags}]: ${message}`, ...args);
     }
->>>>>>> 0937325f
   };
   return result;
 };