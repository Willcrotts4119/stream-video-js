.str-video__device-settings__button {
  .str-video__call-controls__button--icon-device-settings {
    width: 1.25rem;
    height: 1.25rem;
  }
}

.str-video__device-settings {
  padding: 0.625rem;
  z-index: 1;
  font-family: 'Inter';
}

.str-video__device-settings__header {
  display: flex;
  justify-content: space-between;
  align-items: center;
  padding: 16px 16px 0px 16px;
  margin-bottom: 33px;
}

.str-video__icon.str-video__device-settings__settings-icon {
  height: 24px;
  width: 24px;
  color: var(--str-video__base-color1);
}

.str-video__device-settings__heading {
  width: 100%;
  justify-self: start;
  margin: unset;
  margin-left: 8px;
  color: var(--str-video__base-color1);
  font-size: 24;
  font-weight: 500;
  word-wrap: 'break-word';
}

.str-video__device-settings__close-button {
  color: var(--str-video__base-color1);
  background-color: transparent;
}

.str-video__device-settings__device-kind {
  background-color: var(--str-video__base-color7);
  padding: var(--str-video__spacing-lg);
  border-radius: var(--str-video__border-radius-lg);

  .str-video__device-settings__device-selector-title {
    font-size: var(--str-video__font-size-xs);
    line-height: 1.25rem;

    padding-bottom: 0.5rem;
    font-size: 13px;
    margin-bottom: 8px;
  }

  .str-video__option,
  .str-video__device-settings__option {
    display: flex;
    align-items: center;
    border-radius: var(--str-video__border-radius-lg);
    background-color: var(--str-video__button-primary-base);
    padding: var(--str-video__spacing-xs) var(--str-video__spacing-md);

    gap: 8px;

    font-weight: 600;
    font-size: var(--str-video__font-size-sm);

    &:not(:first-of-type) {
      margin-top: 8px;
    }

    &__icon {
      &--selected {
        background-color: var(--str-video__brand-color1);
      }
    }

    &:hover {
<<<<<<< HEAD
      background-color: var(--str-video__button-primary-hover);
=======
      background-color: var(--str-video__button-default-hover);
>>>>>>> b6d0ea9f
      cursor: pointer;
    }

    &--selected,
    &--active {
<<<<<<< HEAD
      background-color: var(--str-video__button-primary-hover);
=======
      background-color: var(--str-video__button-default-hover);
>>>>>>> b6d0ea9f
    }

    input[type='radio'] {
      margin: 0;
      height: 1rem;
      width: 1rem;
      display: grid;
      place-content: center;

      &::before {
        content: '';
        width: 0.5rem;
        height: 0.5rem;
        transform: scale(0);
      }
      &:checked::before {
        transform: scale(1);
      }

      &:checked {
        border-color: var(--str-video__primary-color);
      }
    }
  }
}<|MERGE_RESOLUTION|>--- conflicted
+++ resolved
@@ -79,21 +79,13 @@
     }
 
     &:hover {
-<<<<<<< HEAD
-      background-color: var(--str-video__button-primary-hover);
-=======
       background-color: var(--str-video__button-default-hover);
->>>>>>> b6d0ea9f
       cursor: pointer;
     }
 
     &--selected,
     &--active {
-<<<<<<< HEAD
-      background-color: var(--str-video__button-primary-hover);
-=======
       background-color: var(--str-video__button-default-hover);
->>>>>>> b6d0ea9f
     }
 
     input[type='radio'] {
