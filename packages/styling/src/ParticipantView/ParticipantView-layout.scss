--- conflicted
+++ resolved
@@ -72,35 +72,6 @@
         -webkit-mask-image: var(--str-video__icon--mic-off);
       }
 
-<<<<<<< HEAD
-      .str-video__participant-details__name--dominant_speaker {
-        @include icon();
-        mask-image: var(--str-video__icon--dominant-speaker);
-        -webkit-mask-image: var(--str-video__icon--dominant-speaker);
-
-        mask-size: contain;
-        -webkit-mask-size: contain;
-        mask-repeat: no-repeat;
-        -webkit-mask-repeat: no-repeat;
-        mask-position: center;
-        -webkit-mask-position: center;
-      }
-
-      .str-video__participant-details__name--non-dominant_speaker {
-        @include icon();
-        mask-image: var(--str-video__icon--non-dominant-speaker);
-        -webkit-mask-image: var(--str-video__icon--non-dominant-speaker);
-
-        mask-size: contain;
-        -webkit-mask-size: contain;
-        mask-repeat: no-repeat;
-        -webkit-mask-repeat: no-repeat;
-        mask-position: center;
-        -webkit-mask-position: center;
-      }
-
-=======
->>>>>>> b6d0ea9f
       .str-video__participant-details__name--video-muted {
         @include icon();
         mask-image: var(--str-video__icon--camera-off);
@@ -130,31 +101,6 @@
       }
     }
   }
-<<<<<<< HEAD
-
-  .str-video__participant-details__connection-quality {
-    position: absolute;
-    bottom: 0;
-    right: 0;
-
-    border-radius: var(--str-video__border-radius-sm) 0
-      var(--str-video__border-radius-sm) 0;
-
-    width: 24px;
-    height: 24px;
-    display: block;
-    background-size: cover;
-    background-color: var(--str-video__background-color4);
-
-    &--poor {
-      background-image: var(--str-video__icon--connection-quality-poor);
-    }
-    &--good {
-      background-image: var(--str-video__icon--connection-quality-good);
-    }
-    &--excellent {
-      background-image: var(--str-video__icon--connection-quality-excellent);
-=======
 
   .str-video__participant-details__connection-quality {
     position: absolute;
@@ -226,7 +172,6 @@
         animation-duration: 0.9s;
         animation-name: speech-indicator-quiet;
       }
->>>>>>> b6d0ea9f
     }
   }
 
