.str-video__icon {
  background-color: var(--str-video__base-color1);

  &--chat {
    mask-image: var(--str-video__icon--chat);
    -webkit-mask-image: var(--str-video__icon--chat);
  }

  &--reactions {
    -webkit-mask-image: var(--str-video__icon--reactions);
    mask-image: var(--str-video__icon--reactions);
  }

  &--call-latency {
    -webkit-mask-image: var(--str-video__icon--call-latency);
    mask-image: var(--str-video__icon--call-latency);
  }

  &--network-quality {
    -webkit-mask-image: var(--str-video__icon--network-quality);
    mask-image: var(--str-video__icon--network-quality);
  }

<<<<<<< HEAD
=======
  &--support-agent {
    -webkit-mask-image: var(--str-video__icon--support-agent);
    mask-image: var(--str-video__icon--support-agent);
  }

>>>>>>> b6d0ea9f
  &--recording-on {
    mask-image: var(--str-video__icon--recording-on);
    -webkit-mask-image: var(--str-video__icon--recording-on);
  }

  &--mediation {
    mask-image: var(--str-video__icon--mediation);
    -webkit-mask-image: var(--str-video__icon--mediation);
  }

  &--copy {
    mask-image: var(--str-video__icon--copy);
    -webkit-mask-image: var(--str-video__icon--copy);
  }

  &--caret-up {
    mask-image: var(--str-video__icon--caret-up);
    -webkit-mask-image: var(--str-video__icon--caret-up);
  }

<<<<<<< HEAD
=======
  &--download {
    mask-image: var(--str-video__icon--download);
    -webkit-mask-image: var(--str-video__icon--download);
  }

>>>>>>> b6d0ea9f
  &--caret-down {
    mask-image: var(--str-video__icon--caret-down);
    -webkit-mask-image: var(--str-video__icon--caret-down);
    transform: rotate(180deg);
  }

  &--layout-speaker-bottom {
    mask-image: var(--str-video__icon--layout-speaker-bottom);
    -webkit-mask-image: var(--str-video__icon--layout-speaker-bottom);
  }

  &--layout-speaker-top {
    mask-image: var(--str-video__icon--layout-speaker-top);
    -webkit-mask-image: var(--str-video__icon--layout-speaker-top);
  }

  &--layout-speaker-left {
    mask-image: var(--str-video__icon--layout-speaker-left);
    -webkit-mask-image: var(--str-video__icon--layout-speaker-left);
  }

  &--layout-speaker-one-on-one {
    mask-image: var(--str-video__icon--layout-speaker-one-on-one);
    -webkit-mask-image: var(--str-video__icon--layout-speaker-one-on-one);
  }

  &--layout-speaker-live-stream {
    mask-image: var(--str-video__icon--layout-speaker-live-stream);
    -webkit-mask-image: var(--str-video__icon--layout-speaker-live-stream);
  }

  &--layout-speaker-right {
    mask-image: var(--str-video__icon--layout-speaker-right);
    -webkit-mask-image: var(--str-video__icon--layout-speaker-right);
  }

  &--layout {
    mask-image: var(--str-video__icon--layout);
    -webkit-mask-image: var(--str-video__icon--layout);
  }

  &--folder {
    mask-image: var(--str-video__icon--folder);
    -webkit-mask-image: var(--str-video__icon--folder);
  }

  &--paperclip {
    mask-image: var(--str-video__icon--paperclip);
    -webkit-mask-image: var(--str-video__icon--paperclip);
  }

  &--chevron-right {
    mask-image: var(--str-video__icon--chevron-right);
    -webkit-mask-image: var(--str-video__icon--chevron-right);
  }

  &--recording-off {
    mask-image: var(--str-video__icon--recording-off);
    -webkit-mask-image: var(--str-video__icon--recording-off);
  }

  &--camera-add {
    mask-image: var(--str-video__icon--camera-add);
    -webkit-mask-image: var(--str-video__icon--camera-add);
  }

  &--person-add {
    mask-image: var(--str-video__icon--person-add);
    -webkit-mask-image: var(--str-video__icon--person-add);
  }

  &--qr-code {
    mask-image: var(--str-video__icon--qr-code);
    -webkit-mask-image: var(--str-video__icon--qr-code);
  }

  &--loading {
    mask-image: var(--str-video__icon--loading);
    -webkit-mask-image: var(--str-video__icon--loading);

    transform: rotate(360deg);
    transition-duration: 1s;
    transition-delay: now;
    animation-timing-function: linear;
    animation-iteration-count: infinite;
  }

  &--login {
    mask-image: var(--str-video__icon--login);
    -webkit-mask-image: var(--str-video__icon--login);
  }

  &--logout {
    mask-image: var(--str-video__icon--logout);
    -webkit-mask-image: var(--str-video__icon--logout);
  }

  &--provider-google {
    mask-image: var(--str-video__icon--provider-google);
    -webkit-mask-image: var(--str-video__icon--provider-google);
  }

  &--person-off {
    mask-image: var(--str-video__icon--person-off);
    -webkit-mask-image: var(--str-video__icon--person-off);
  }

  &--verified {
    mask-image: var(--str-video__icon--verified);
    -webkit-mask-image: var(--str-video__icon--verified);
  }

  &--chevron-up {
    mask-image: var(--str-video__icon--chevron-up);
    -webkit-mask-image: var(--str-video__icon--chevron-up);
  }

  &--chevron-down {
    mask-image: var(--str-video__icon--chevron-down);
    -webkit-mask-image: var(--str-video__icon--chevron-down);
  }

  &--developer {
    mask-image: var(--str-video__icon--developer);
    -webkit-mask-image: var(--str-video__icon--developer);
  }

  &--screen-share-on {
    mask-image: var(--str-video__icon--screen-share-on);
    -webkit-mask-image: var(--str-video__icon--screen-share-on);
  }

  &--screen-share-off {
    mask-image: var(--str-video__icon--screen-share-off);
    -webkit-mask-image: var(--str-video__icon--screen-share-off);
  }

  &--caret-down {
    transform: rotate(180deg);
    mask-image: var(--str-video__icon--caret);
    -webkit-mask-image: var(--str-video__icon--caret);
  }

  &--caret-up {
    mask-image: var(--str-video__icon--caret);
    -webkit-mask-image: var(--str-video__icon--caret);
  }

  &--caret-right {
    transform: rotate(90deg);
    mask-image: var(--str-video__icon--caret);
    -webkit-mask-image: var(--str-video__icon--caret);
  }

  &--caret-left {
    transform: rotate(-90deg);
    mask-image: var(--str-video__icon--caret);
    -webkit-mask-image: var(--str-video__icon--caret);
  }

  &--star {
    mask-image: var(--str-video__icon--star);
    -webkit-mask-image: var(--str-video__icon--star);
  }

  &--close {
    mask-image: var(--str-video__icon--close);
    -webkit-mask-image: var(--str-video__icon--close);
  }

  &--mic {
    mask-image: var(--str-video__icon--mic);
    -webkit-mask-image: var(--str-video__icon--mic);
  }

  &--mic-off {
    mask-image: var(--str-video__icon--mic-off);
    -webkit-mask-image: var(--str-video__icon--mic-off);
  }

  &--more {
    mask-image: var(--str-video__icon--more);
    -webkit-mask-image: var(--str-video__icon--more);
  }

  &--camera {
    mask-image: var(--str-video__icon--camera);
    -webkit-mask-image: var(--str-video__icon--camera);
  }

  &--camera-off {
    mask-image: var(--str-video__icon--camera-off);
    -webkit-mask-image: var(--str-video__icon--camera-off);
  }

  &--camera-off-outline {
    mask-image: var(--str-video__icon--camera-off-outline);
    -webkit-mask-image: var(--str-video__icon--camera-off-outline);
  }

  &--call-end {
    mask-image: var(--str-video__icon--call-end);
    -webkit-mask-image: var(--str-video__icon--call-end);
  }

  &--call-accept {
    mask-image: var(--str-video__icon--call-accept);
    -webkit-mask-image: var(--str-video__icon--call-accept);
  }

  &--info {
    -webkit-mask-image: var(--str-video__icon--info-icon);
    mask-image: var(--str-video__icon--info-icon);
  }

  &--feedback {
    -webkit-mask-image: var(--str-video__icon--feedback);
    mask-image: var(--str-video__icon--feedback);
  }

  &--info-document {
    -webkit-mask-image: var(--str-video__icon--info-document);
    mask-image: var(--str-video__icon--info-document);
  }

  &--stats {
    -webkit-mask-image: var(--str-video__icon--stats);
    mask-image: var(--str-video__icon--stats);
  }

  &--participants {
    mask-image: var(--str-video__icon--participants);
    -webkit-mask-image: var(--str-video__icon--participants);
  }

  &--user-plus {
    mask-image: var(--str-video__icon--user-plus);
    -webkit-mask-image: var(--str-video__icon--user-plus);
  }

  &--speaker {
    mask-image: var(--str-video__icon--speaker);
    -webkit-mask-image: var(--str-video__icon--speaker);
  }

  &--language {
    mask-image: var(--str-video__icon--language);
    -webkit-mask-image: var(--str-video__icon--language);
  }

  &--ellipsis {
    mask-image: var(--str-video__icon--ellipsis);
    -webkit-mask-image: var(--str-video__icon--ellipsis);
  }

  &--grid {
    mask-image: var(--str-video__icon--grid);
    -webkit-mask-image: var(--str-video__icon--grid);
  }

  &--pin {
    mask-image: var(--str-video__icon--pin);
    -webkit-mask-image: var(--str-video__icon--pin);
  }

  &--no-audio {
    mask-image: var(--str-video__icon--no-audio);
    -webkit-mask-image: var(--str-video__icon--no-audio);
  }

  &--not-allowed {
    mask-image: var(--str-video__icon--not-allowed);
    -webkit-mask-image: var(--str-video__icon--not-allowed);
  }

  &--film-roll {
    mask-image: var(--str-video__icon--film-roll);
    -webkit-mask-image: var(--str-video__icon--film-roll);
  }

  &--device-settings {
    mask-image: var(--str-video__icon--settings);
    -webkit-mask-image: var(--str-video__icon--settings);
  }

  &--filter {
    mask-image: var(--str-video__icon--filter);
    -webkit-mask-image: var(--str-video__icon--filter);
  }

  &--refresh {
    mask-image: var(--str-video__icon--refresh);
    -webkit-mask-image: var(--str-video__icon--refresh);
  }
}<|MERGE_RESOLUTION|>--- conflicted
+++ resolved
@@ -21,14 +21,11 @@
     mask-image: var(--str-video__icon--network-quality);
   }
 
-<<<<<<< HEAD
-=======
   &--support-agent {
     -webkit-mask-image: var(--str-video__icon--support-agent);
     mask-image: var(--str-video__icon--support-agent);
   }
 
->>>>>>> b6d0ea9f
   &--recording-on {
     mask-image: var(--str-video__icon--recording-on);
     -webkit-mask-image: var(--str-video__icon--recording-on);
@@ -49,14 +46,11 @@
     -webkit-mask-image: var(--str-video__icon--caret-up);
   }
 
-<<<<<<< HEAD
-=======
   &--download {
     mask-image: var(--str-video__icon--download);
     -webkit-mask-image: var(--str-video__icon--download);
   }
 
->>>>>>> b6d0ea9f
   &--caret-down {
     mask-image: var(--str-video__icon--caret-down);
     -webkit-mask-image: var(--str-video__icon--caret-down);
