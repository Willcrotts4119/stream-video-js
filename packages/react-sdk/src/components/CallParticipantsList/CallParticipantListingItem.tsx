--- conflicted
+++ resolved
@@ -33,15 +33,8 @@
 
   return (
     <div className="str-video__participant-listing-item">
-<<<<<<< HEAD
-      <div className="str-video__participant-avatar">
-        <Avatar name={participant.name} imageSrc={participant.image} />
-        <DisplayName participant={participant} />
-      </div>
-=======
       <Avatar name={participant.name} imageSrc={participant.image} />
       <DisplayName participant={participant} />
->>>>>>> b6d0ea9f
       <div className="str-video__participant-listing-item__media-indicator-group">
         <MediaIndicator
           title={isAudioOn ? t('Microphone on') : t('Microphone off')}
