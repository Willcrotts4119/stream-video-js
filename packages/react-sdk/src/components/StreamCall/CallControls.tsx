--- conflicted
+++ resolved
@@ -1,20 +1,6 @@
 import clsx from 'clsx';
-<<<<<<< HEAD
-import { Call, SfuModels } from '@stream-io/video-client';
+import { Call, CallMeta, SfuModels } from '@stream-io/video-client';
 import { useLocalParticipant } from '../../hooks/useParticipants';
-
-export const CallControls = (props: { call: Call }) => {
-  const { call } = props;
-  const localParticipant = useLocalParticipant();
-  const isAudioMute = !localParticipant?.publishedTracks.includes(
-    SfuModels.TrackKind.AUDIO_UNSPECIFIED,
-  );
-  const isVideoMute = !localParticipant?.publishedTracks.includes(
-    SfuModels.TrackKind.VIDEO,
-  );
-=======
-import { Call, CallMeta } from '@stream-io/video-client';
-import { useParticipants } from '../../hooks/useParticipants';
 import { useStreamVideoClient } from '../../StreamVideo';
 import { useIsCallRecordingInProgress } from '../../hooks/useStore';
 
@@ -24,12 +10,14 @@
 }) => {
   const { call, callMeta } = props;
   const client = useStreamVideoClient();
-  const participants = useParticipants();
   const isCallRecordingInProgress = useIsCallRecordingInProgress();
-  const localParticipant = participants.find((p) => p.isLoggedInUser);
-  const isAudioMute = !localParticipant?.audio;
-  const isVideoMute = !localParticipant?.video;
->>>>>>> 1177a99d
+  const localParticipant = useLocalParticipant();
+  const isAudioMute = !localParticipant?.publishedTracks.includes(
+    SfuModels.TrackKind.AUDIO_UNSPECIFIED,
+  );
+  const isVideoMute = !localParticipant?.publishedTracks.includes(
+    SfuModels.TrackKind.VIDEO,
+  );
 
   return (
     <div className="str-video__call-controls">
