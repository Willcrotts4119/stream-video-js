--- conflicted
+++ resolved
@@ -40,13 +40,10 @@
     }
   };
 
-<<<<<<< HEAD
-=======
   const setAudioOutputDevice = (deviceId: string) => {
     activeCall?.setAudioOutputDevice(deviceId);
   };
 
->>>>>>> d970fad3
   return (
     <>
       <span
