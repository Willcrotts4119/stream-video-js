--- conflicted
+++ resolved
@@ -15,8 +15,6 @@
   const { t } = useI18n();
   return (
     <div className="str-video__end-call__confirmation">
-<<<<<<< HEAD
-=======
       <button
         className="str-video__button str-video__end-call__leave"
         type="button"
@@ -29,7 +27,6 @@
         />
         {t('Leave call')}
       </button>
->>>>>>> b6d0ea9f
       <Restricted requiredGrants={[OwnCapability.END_CALL]}>
         <button
           className="str-video__button str-video__end-call__end"
@@ -44,21 +41,6 @@
           {t('End call for all')}
         </button>
       </Restricted>
-<<<<<<< HEAD
-      <button
-        className="str-video__button str-video__end-call__leave"
-        type="button"
-        data-testid="leave-call-button"
-        onClick={onLeave}
-      >
-        <Icon
-          className="str-video__button__icon str-video__end-call__leave-icon"
-          icon="logout"
-        />
-        {t('Leave call')}
-      </button>
-=======
->>>>>>> b6d0ea9f
     </div>
   );
 };
@@ -66,11 +48,7 @@
 const CancelCallToggleMenuButton = forwardRef<
   HTMLButtonElement,
   ToggleMenuButtonProps
-<<<<<<< HEAD
->((props, ref) => {
-=======
 >(function CancelCallToggleMenuButton(props, ref) {
->>>>>>> b6d0ea9f
   const { t } = useI18n();
   return (
     <IconButton
