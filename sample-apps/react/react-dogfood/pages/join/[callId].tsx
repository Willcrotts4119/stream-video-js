import { useCallback, useEffect, useState } from 'react';
import { useRouter } from 'next/router';
import {
  Call,
  CallingState,
  CallRequest,
  StreamCall,
  StreamVideo,
  StreamVideoClient,
  User,
} from '@stream-io/video-react-sdk';
import Head from 'next/head';
import { useCreateStreamChatClient } from '../../hooks';
import { MeetingUI } from '../../components';
import {
  getServerSideCredentialsProps,
  ServerSideCredentialsProps,
} from '../../lib/getServerSideCredentialsProps';
import { useGleap } from '../../hooks/useGleap';
import { useSettings } from '../../context/SettingsContext';
import {
  useAppEnvironment,
  useIsDemoEnvironment,
} from '../../context/AppEnvironmentContext';
<<<<<<< HEAD
=======
import { TourProvider } from '../../context/TourContext';
>>>>>>> b6d0ea9f
import appTranslations from '../../translations';
import { customSentryLogger } from '../../helpers/logger';
import {
  defaultRequestTransformers,
  defaultResponseTransformers,
} from '../../helpers/axiosApiTransformers';
import type {
  CreateJwtTokenRequest,
  CreateJwtTokenResponse,
} from '../api/auth/create-token';

const basePath = process.env.NEXT_PUBLIC_BASE_PATH || '';

const CallRoom = (props: ServerSideCredentialsProps) => {
  const router = useRouter();
  const {
    settings: { language, fallbackLanguage },
  } = useSettings();
  const callId = router.query['callId'] as string;
  const callType = (router.query['type'] as string) || 'default';

<<<<<<< HEAD
  const isDemoEnvironment = useIsDemoEnvironment();
  useEffect(() => {
    if (!isDemoEnvironment) return;
    // For backwards compatibility, we need to append `?id=${callId}` to the URL
    // if it's not already there.
    // Otherwise, deep links in the mobile apps won't work.
    const id = router.query['id'] as string | undefined;
    if (id !== callId) {
      router
        .replace({
          pathname: router.pathname,
          query: { ...router.query, id: callId },
        })
        .catch((err) => console.error('Failed to replace router', err));
    }
  }, [callId, isDemoEnvironment, router]);

  const { user, gleapApiKey } = props;

  const environment = useAppEnvironment();
  const fetchAuthDetails = useCallback(
    async (init?: RequestInit) => {
=======
  // support for connecting to any application using an API key and user token
  const apiKeyOverride = !!router.query['api_key'];

  const isDemoEnvironment = useIsDemoEnvironment();
  useEffect(() => {
    if (!isDemoEnvironment) return;
    // For backwards compatibility, we need to append `?id=${callId}` to the URL
    // if it's not already there.
    // Otherwise, deep links in the mobile apps won't work.
    const id = router.query['id'] as string | undefined;
    if (id !== callId) {
      router
        .replace({
          pathname: router.pathname,
          query: { ...router.query, id: callId },
        })
        .catch((err) => console.error('Failed to replace router', err));
    }
  }, [callId, isDemoEnvironment, router]);

  const { apiKey, userToken, user, gleapApiKey } = props;

  const environment = useAppEnvironment();
  const fetchAuthDetails = useCallback(
    async (init?: RequestInit) => {
      if (apiKeyOverride) {
        return {
          apiKey,
          token: userToken,
          userId: user.id || '!anon',
        } satisfies CreateJwtTokenResponse;
      }

>>>>>>> b6d0ea9f
      const params = {
        user_id: user.id || '!anon',
        environment,
        exp: String(4 * 60 * 60), // 4 hours
      } satisfies CreateJwtTokenRequest;
      return fetch(
        `${basePath}/api/auth/create-token?${new URLSearchParams(params)}`,
        init,
      ).then((res) => res.json() as Promise<CreateJwtTokenResponse>);
    },
<<<<<<< HEAD
    [environment, user.id],
=======
    [apiKey, apiKeyOverride, environment, user.id, userToken],
>>>>>>> b6d0ea9f
  );

  const tokenProvider = useCallback(
    () => fetchAuthDetails().then((auth) => auth.token),
    [fetchAuthDetails],
  );

  const [credentials, setCredentials] = useState<CreateJwtTokenResponse>();
  useEffect(() => {
    const abortController = new AbortController();
    fetchAuthDetails({ signal: abortController.signal })
      .then((data) => setCredentials(data))
      .catch((err) => console.log('Failed to fetch auth details', err));
    return () => abortController.abort();
  }, [fetchAuthDetails]);

  const [client, setClient] = useState<StreamVideoClient>();
  useEffect(() => {
    if (!credentials) return;
    const _client = new StreamVideoClient({
      apiKey: credentials.apiKey,
      user,
      tokenProvider,
      options: {
        baseURL: process.env.NEXT_PUBLIC_STREAM_API_URL,
        logLevel: 'debug',
        logger: customSentryLogger,
        transformRequest: defaultRequestTransformers,
        transformResponse: defaultResponseTransformers,
      },
    });
    setClient(_client);

    // @ts-ignore - for debugging
    window.client = _client;

    return () => {
      _client
        .disconnectUser()
        .catch((e) => console.error('Failed to disconnect user', e));
      setClient(undefined);
      // @ts-ignore - for debugging
      window.client = undefined;
    };
  }, [credentials, tokenProvider, user]);

  const chatClient = useCreateStreamChatClient({
    apiKey: credentials?.apiKey,
    tokenOrProvider: tokenProvider,
    userData: { id: '!anon', ...(user as Omit<User, 'type'>) },
  });

  const [call, setCall] = useState<Call>();
  useEffect(() => {
    if (!client) return;
    const _call = client.call(callType, callId);
    setCall(_call);

    // @ts-ignore - for debugging
    window.call = _call;

    return () => {
      if (_call.state.callingState !== CallingState.LEFT) {
        _call.leave().catch((e) => console.error('Failed to leave call', e));
        setCall(undefined);
        // @ts-ignore - for debugging
        window.call = undefined;
      }
    };
  }, [callId, callType, client]);

  useEffect(() => {
    if (!call) return;
    // "restricted" is a special call type that only allows
    // `call_member` role to join the call
    const data: CallRequest =
      callType === 'restricted'
        ? { members: [{ user_id: user.id || '!anon', role: 'call_member' }] }
        : {};

    call.getOrCreate({ data }).catch((err) => {
      console.error(`Failed to get or create call`, err);
    });
  }, [call, callType, user.id]);

  // apple-itunes-app meta-tag is used to open the app from the browser
  // we need to update the app-argument to the current URL so that the app
  // can open the correct call
  useEffect(() => {
    const appleItunesAppMeta = document
      .getElementsByTagName('meta')
      .namedItem('apple-itunes-app');
    if (appleItunesAppMeta) {
      appleItunesAppMeta.setAttribute(
        'content',
        `app-id=1644313060, app-argument=${window.location.href
          .replace('http://', 'streamvideo://')
          .replace('https://', 'streamvideo://')}`,
      );
    }
  }, []);

  useGleap(gleapApiKey, client, call, user);

  if (!client || !call) return null;

  return (
    <>
      <Head>
        <title>Stream Calls: {callId}</title>
        <meta name="viewport" content="initial-scale=1.0, width=device-width" />
      </Head>

      <StreamVideo
        client={client}
        language={language}
        fallbackLanguage={fallbackLanguage}
        translationsOverrides={appTranslations}
      >
        <StreamCall call={call}>
          <TourProvider>
            <MeetingUI chatClient={chatClient} />
          </TourProvider>
        </StreamCall>
      </StreamVideo>
    </>
  );
};

export default CallRoom;

export const getServerSideProps = getServerSideCredentialsProps;<|MERGE_RESOLUTION|>--- conflicted
+++ resolved
@@ -22,10 +22,7 @@
   useAppEnvironment,
   useIsDemoEnvironment,
 } from '../../context/AppEnvironmentContext';
-<<<<<<< HEAD
-=======
 import { TourProvider } from '../../context/TourContext';
->>>>>>> b6d0ea9f
 import appTranslations from '../../translations';
 import { customSentryLogger } from '../../helpers/logger';
 import {
@@ -47,7 +44,9 @@
   const callId = router.query['callId'] as string;
   const callType = (router.query['type'] as string) || 'default';
 
-<<<<<<< HEAD
+  // support for connecting to any application using an API key and user token
+  const apiKeyOverride = !!router.query['api_key'];
+
   const isDemoEnvironment = useIsDemoEnvironment();
   useEffect(() => {
     if (!isDemoEnvironment) return;
@@ -65,32 +64,6 @@
     }
   }, [callId, isDemoEnvironment, router]);
 
-  const { user, gleapApiKey } = props;
-
-  const environment = useAppEnvironment();
-  const fetchAuthDetails = useCallback(
-    async (init?: RequestInit) => {
-=======
-  // support for connecting to any application using an API key and user token
-  const apiKeyOverride = !!router.query['api_key'];
-
-  const isDemoEnvironment = useIsDemoEnvironment();
-  useEffect(() => {
-    if (!isDemoEnvironment) return;
-    // For backwards compatibility, we need to append `?id=${callId}` to the URL
-    // if it's not already there.
-    // Otherwise, deep links in the mobile apps won't work.
-    const id = router.query['id'] as string | undefined;
-    if (id !== callId) {
-      router
-        .replace({
-          pathname: router.pathname,
-          query: { ...router.query, id: callId },
-        })
-        .catch((err) => console.error('Failed to replace router', err));
-    }
-  }, [callId, isDemoEnvironment, router]);
-
   const { apiKey, userToken, user, gleapApiKey } = props;
 
   const environment = useAppEnvironment();
@@ -104,7 +77,6 @@
         } satisfies CreateJwtTokenResponse;
       }
 
->>>>>>> b6d0ea9f
       const params = {
         user_id: user.id || '!anon',
         environment,
@@ -115,11 +87,7 @@
         init,
       ).then((res) => res.json() as Promise<CreateJwtTokenResponse>);
     },
-<<<<<<< HEAD
-    [environment, user.id],
-=======
     [apiKey, apiKeyOverride, environment, user.id, userToken],
->>>>>>> b6d0ea9f
   );
 
   const tokenProvider = useCallback(
