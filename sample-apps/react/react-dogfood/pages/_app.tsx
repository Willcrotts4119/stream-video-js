/* eslint-disable jsx-a11y/anchor-is-valid */
import '@stream-io/video-styling/dist/css/styles.css';
import 'stream-chat-react/dist/css/v2/index.css';
import '../style/index.scss';
import { ComponentType } from 'react';
import { Session } from 'next-auth';
import Head from 'next/head';
<<<<<<< HEAD
import { GoogleTagManager } from '@next/third-parties/google';
=======
import { GoogleAnalytics, GoogleTagManager } from '@next/third-parties/google';
>>>>>>> b6d0ea9f
import { SessionProvider } from 'next-auth/react';
import { StreamTheme } from '@stream-io/video-react-sdk';
import { SettingsProvider } from '../context/SettingsContext';
import { AppEnvironmentProvider } from '../context/AppEnvironmentContext';

type AppProps = {
  Component: ComponentType;
  pageProps: {
    session: Session;
  };
};

const GTM_ID = process.env.NEXT_PUBLIC_GTM_ID;
<<<<<<< HEAD
=======
const GA_ID = process.env.NEXT_PUBLIC_GA_ID;
>>>>>>> b6d0ea9f

export default function App({
  Component,
  pageProps: { session, ...pageProps },
}: AppProps) {
  return (
    <SessionProvider
      session={session}
      basePath={`${process.env.NEXT_PUBLIC_BASE_PATH || ''}/api/auth`}
    >
      <Head>
        <title>Stream Calls</title>
        <meta name="viewport" content="initial-scale=1.0, width=device-width" />
      </Head>
      <AppEnvironmentProvider>
        <SettingsProvider>
          <StreamTheme>
            <Component {...pageProps} />
          </StreamTheme>
        </SettingsProvider>
      </AppEnvironmentProvider>
      {GTM_ID && <GoogleTagManager gtmId={GTM_ID} />}
<<<<<<< HEAD
=======
      {GA_ID && <GoogleAnalytics gaId={GA_ID} />}
>>>>>>> b6d0ea9f
    </SessionProvider>
  );
}<|MERGE_RESOLUTION|>--- conflicted
+++ resolved
@@ -5,11 +5,7 @@
 import { ComponentType } from 'react';
 import { Session } from 'next-auth';
 import Head from 'next/head';
-<<<<<<< HEAD
-import { GoogleTagManager } from '@next/third-parties/google';
-=======
 import { GoogleAnalytics, GoogleTagManager } from '@next/third-parties/google';
->>>>>>> b6d0ea9f
 import { SessionProvider } from 'next-auth/react';
 import { StreamTheme } from '@stream-io/video-react-sdk';
 import { SettingsProvider } from '../context/SettingsContext';
@@ -23,10 +19,7 @@
 };
 
 const GTM_ID = process.env.NEXT_PUBLIC_GTM_ID;
-<<<<<<< HEAD
-=======
 const GA_ID = process.env.NEXT_PUBLIC_GA_ID;
->>>>>>> b6d0ea9f
 
 export default function App({
   Component,
@@ -49,10 +42,7 @@
         </SettingsProvider>
       </AppEnvironmentProvider>
       {GTM_ID && <GoogleTagManager gtmId={GTM_ID} />}
-<<<<<<< HEAD
-=======
       {GA_ID && <GoogleAnalytics gaId={GA_ID} />}
->>>>>>> b6d0ea9f
     </SessionProvider>
   );
 }