--- conflicted
+++ resolved
@@ -37,10 +37,6 @@
     "yargs": "^17.7.2"
   },
   "devDependencies": {
-<<<<<<< HEAD
-    "@types/emscripten": "^1.39.10",
-=======
->>>>>>> b6d0ea9f
     "@types/geojson": "^7946.0.13",
     "@types/mapbox-gl": "^2.7.19",
     "@types/react-form": "^4.0.5",
