--- conflicted
+++ resolved
@@ -35,8 +35,6 @@
         display: none;
       }
     }
-<<<<<<< HEAD
-=======
   }
 }
 
@@ -147,69 +145,5 @@
     padding: 5px;
     height: 16px;
     width: 16px;
->>>>>>> b6d0ea9f
   }
-}
-
-@include respond-above(sm) {
-  .str-video__call-controls {
-    justify-content: space-between;
-    background-color: var(--str-video__base-color7);
-
-    gap: 0.5rem;
-
-    background-color: var(--str-video__base-color7);
-    border-radius: var(--str-video__border-radius-xxl);
-
-    .str-video__call-controls--group {
-      gap: 0.5rem;
-
-      &.str-video__call-controls--options {
-        .str-video__call-controls__desktop {
-          display: flex;
-        }
-        .str-video__call-controls__mobile {
-          display: none;
-        }
-      }
-      &.str-video__call-controls--media {
-        .str-video__call-controls__desktop {
-          display: flex;
-        }
-        .str-video__call-controls__mobile {
-          display: none;
-        }
-      }
-
-      &.str-video__call-controls--media {
-        margin-left: -100px;
-      }
-
-      &.str-video__call-controls--sidebar {
-        width: unset;
-        justify-content: flex-start;
-
-        .str-video__call-controls__desktop {
-          display: flex;
-        }
-      }
-    }
-  }
-}
-
-.rd__particpant-count {
-  font-size: 10px;
-  display: flex;
-  align-items: center;
-  justify-content: center;
-  border-radius: var(--str-video__border-radius-circle);
-
-  position: absolute;
-  top: -3px;
-  right: -3px;
-  background: var(--str-video__brand-color3);
-  color: var(--str-video__base-color4);
-  padding: 5px;
-  height: 16px;
-  width: 16px;
 }