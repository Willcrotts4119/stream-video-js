--- conflicted
+++ resolved
@@ -82,12 +82,7 @@
   useEffect(() => {
     if (!activeCall) return;
     return activeCall.on('call.ended', async (e) => {
-<<<<<<< HEAD
-      if (e.type !== 'call.ended' || !e.user) return;
-      if (e.user.id === activeCall.currentUserId) return;
-=======
       if (!e.user || e.user.id === activeCall.currentUserId) return;
->>>>>>> b6d0ea9f
       alert(`Call ended for everyone by: ${e.user.name || e.user.id}`);
       if (activeCall.state.callingState !== CallingState.LEFT) {
         await activeCall.leave();
@@ -137,13 +132,7 @@
       />
     );
   } else if (show === 'lobby') {
-<<<<<<< HEAD
-    ComponentToRender = (
-      <Lobby onJoin={onJoin} callId={activeCall?.id} mode={mode} />
-    );
-=======
     ComponentToRender = <Lobby onJoin={onJoin} mode={mode} />;
->>>>>>> b6d0ea9f
   } else if (show === 'loading') {
     ComponentToRender = <LoadingScreen />;
   } else if (!activeCall) {
