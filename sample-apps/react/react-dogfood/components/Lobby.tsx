import { useEffect, useState } from 'react';
import { signIn, useSession } from 'next-auth/react';
import {
  Icon,
  ToggleAudioPreviewButton,
  ToggleVideoPreviewButton,
  useCall,
  useCallStateHooks,
  useConnectedUser,
  useI18n,
  VideoPreview,
} from '@stream-io/video-react-sdk';
import clsx from 'clsx';
import Link from 'next/link';
<<<<<<< HEAD
=======
import Image from 'next/image';

>>>>>>> b6d0ea9f
import { isAndroid, isIOS, isSafari } from 'mobile-device-detect';

import { DisabledVideoPreview } from './DisabledVideoPreview';
import { LatencyMap } from './LatencyMap/LatencyMap';
import { MobileAppBanner } from './MobileAppBanner';
import { ToggleSettingsTabModal } from './Settings/SettingsTabModal';
import { ToggleMicButton } from './ToggleMicButton';
import { ToggleCameraButton } from './ToggleCameraButton';
import { ToggleParticipantsPreviewButton } from './ToggleParticipantsPreview';

import { useEdges } from '../hooks/useEdges';
import { DefaultAppHeader } from './DefaultAppHeader';
import { useLayoutSwitcher } from '../hooks';
import {
  useIsDemoEnvironment,
  useIsProntoEnvironment,
} from '../context/AppEnvironmentContext';

export type UserMode = 'regular' | 'guest' | 'anon';

export type LobbyProps = {
  onJoin: () => void;
<<<<<<< HEAD
  callId?: string;
=======
>>>>>>> b6d0ea9f
  mode?: UserMode;
};

const basePath = process.env.NEXT_PUBLIC_BASE_PATH || '';

<<<<<<< HEAD
export const Lobby = ({ onJoin, callId, mode = 'regular' }: LobbyProps) => {
  const { data: session, status } = useSession();
  const { useMicrophoneState, useCameraState } = useCallStateHooks();
  const { hasBrowserPermission: hasMicPermission } = useMicrophoneState();
  const { hasBrowserPermission: hasCameraPermission, isMute: isCameraMute } =
    useCameraState();
=======
export const Lobby = ({ onJoin, mode = 'regular' }: LobbyProps) => {
  const call = useCall();
  const { data: session, status } = useSession();
  const { useMicrophoneState, useCameraState, useCallSession, useCallMembers } =
    useCallStateHooks();
  const { hasBrowserPermission: hasMicPermission } = useMicrophoneState();
  const { hasBrowserPermission: hasCameraPermission, isMute: isCameraMute } =
    useCameraState();
  const callSession = useCallSession();
  const members = useCallMembers();
  const currentUser = useConnectedUser();
>>>>>>> b6d0ea9f

  const { t } = useI18n();
  const { edges } = useEdges();

  const { layout, setLayout } = useLayoutSwitcher();

  useEffect(() => {
    if (status === 'unauthenticated') {
      void signIn();
    }
  }, [status]);

  useEffect(() => {
    if (process.env.NEXT_PUBLIC_SKIP_LOBBY !== 'true') return;
    const id = setTimeout(() => {
      onJoin();
    }, 500);
    return () => {
      clearTimeout(id);
    };
  }, [onJoin]);

  const isProntoEnvironment = useIsProntoEnvironment();
  const isDemoEnvironment = useIsDemoEnvironment();
  const [shouldRenderMobileAppBanner, setShouldRenderMobileAppBanner] =
    useState(isDemoEnvironment && (isAndroid || (isIOS && !isSafari)));

<<<<<<< HEAD
=======
  const [isRequestToJoinCallSent, setIsRequestToJoinCallSent] = useState(false);
  const isCurrentUserCallMember = members.some(
    (m) => m.user_id === currentUser?.id,
  );

>>>>>>> b6d0ea9f
  if (!session) {
    return null;
  }

  const hasBrowserMediaPermission = hasCameraPermission && hasMicPermission;
  const hasOtherParticipants = callSession?.participants.length;
  return (
    <>
      <DefaultAppHeader transparent />
      <div className="rd__lobby">
        <LatencyMap sourceData={edges} />
        <div className="rd__lobby-container">
          <div className="rd__lobby-content">
            {mode !== 'anon' && (
              <>
                <h1 className="rd__lobby-heading">
<<<<<<< HEAD
                  Set up your call before joining!
                </h1>
=======
                  {t('Set up your call before joining')}
                </h1>
                <p className="rd__lobby-heading__description">
                  {t(
                    'while our Edge Network is selecting the best server for your call...',
                  )}
                </p>
>>>>>>> b6d0ea9f
                <div
                  className={clsx(
                    'rd__lobby-camera',
                    isCameraMute && 'rd__lobby-camera--off',
                  )}
                >
                  <div className="rd__lobby-video-preview">
                    <VideoPreview
                      DisabledVideoPreview={
                        hasBrowserMediaPermission
                          ? DisabledVideoPreview
                          : AllowBrowserPermissions
                      }
                    />
                    <div className="rd__lobby-media-toggle">
                      <ToggleAudioPreviewButton />
                      <ToggleVideoPreviewButton />
                    </div>
                  </div>
                  <div className="rd__lobby-controls">
                    <div className="rd__lobby-media">
                      <ToggleMicButton />
                      <ToggleCameraButton />
                    </div>

                    <div className="rd__lobby-settings">
                      <ToggleParticipantsPreviewButton onJoin={onJoin} />

                      <ToggleSettingsTabModal
                        layoutProps={{
                          selectedLayout: layout,
                          onMenuItemClick: setLayout,
                        }}
                        tabModalProps={{
                          inMeeting: false,
                        }}
                      />
                    </div>
                  </div>
                </div>
              </>
<<<<<<< HEAD
            )}
            <button
              className="rd__button rd__button--primary rd__button--large rd__lobby-join"
              data-testid="join-call-button"
              onClick={onJoin}
            >
              <Icon className="rd__button__icon" icon="login" />
              {t('Join')}
            </button>

            {isProntoEnvironment && (
              <div className="rd__lobby__user-modes">
                {mode === 'regular' && (
                  <Link
                    href={`${basePath}/guest/?callId=${callId}`}
                    className="rd__link  rd__link--faux-button"
                    children="Continue as Guest or Anonymous"
                  />
                )}
                {(mode === 'guest' || mode === 'anon') && (
                  <Link
                    href={`${basePath}/join/${callId}`}
                    className="rd__link  rd__link--faux-button"
                    children="Continue with Regular User"
                  />
                )}
              </div>
            )}
          </div>
          {shouldRenderMobileAppBanner && (
            <MobileAppBanner
              callId={callId!}
=======
            )}

            <div className="rd__lobby-edge-network">
              <Image
                src={`${
                  process.env.NEXT_PUBLIC_BASE_PATH || ''
                }/lock-person.svg`}
                alt="Stream logo"
                priority={false}
                width={36}
                height={24}
              />
              <p className="rd__lobby-edge-network__description">
                You are about to {hasOtherParticipants ? 'join' : 'start '} a
                private test call via Stream. Once you{' '}
                {hasOtherParticipants ? 'join' : 'start '} the call, you can
                invite other participants.
              </p>
            </div>

            {call && call.type === 'restricted' && !isCurrentUserCallMember ? (
              <button
                className={clsx(
                  'rd__button rd__button--primary rd__button--large rd__lobby-join',
                  isRequestToJoinCallSent && 'rd__button--disabled',
                )}
                type="button"
                data-testid="request-join-call-button"
                disabled={isRequestToJoinCallSent}
                onClick={async () => {
                  // TODO OL: replace with a call action
                  await call?.sendCustomEvent({
                    type: 'pronto.request-to-join-call',
                  });
                  setIsRequestToJoinCallSent(true);
                }}
              >
                <Icon className="rd__button__icon" icon="login" />
                Request to join
              </button>
            ) : (
              <button
                className="rd__button rd__button--primary rd__button--large rd__lobby-join"
                type="button"
                data-testid="join-call-button"
                onClick={onJoin}
              >
                <Icon className="rd__button__icon" icon="login" />
                {hasOtherParticipants ? t('Join') : t('Start call')}
              </button>
            )}

            {isProntoEnvironment && (
              <div className="rd__lobby__user-modes">
                {mode === 'regular' && (
                  <Link
                    href={`${basePath}/guest/?callId=${call?.id}`}
                    className="rd__link  rd__link--faux-button"
                    children="Continue as Guest or Anonymous"
                  />
                )}
                {(mode === 'guest' || mode === 'anon') && (
                  <Link
                    href={`${basePath}/join/${call?.id}`}
                    className="rd__link  rd__link--faux-button"
                    children="Continue with Regular User"
                  />
                )}
              </div>
            )}
          </div>
          {shouldRenderMobileAppBanner && call && (
            <MobileAppBanner
              callId={call.id}
>>>>>>> b6d0ea9f
              platform={isAndroid ? 'android' : 'ios'}
              onDismiss={() => setShouldRenderMobileAppBanner(false)}
            />
          )}
        </div>
      </div>
    </>
  );
};

const AllowBrowserPermissions = () => {
  return (
<<<<<<< HEAD
    <p>
=======
    <p className="rd__lobby__no-permission">
>>>>>>> b6d0ea9f
      Please grant your browser a permission to access your camera and
      microphone.
    </p>
  );
};<|MERGE_RESOLUTION|>--- conflicted
+++ resolved
@@ -12,11 +12,8 @@
 } from '@stream-io/video-react-sdk';
 import clsx from 'clsx';
 import Link from 'next/link';
-<<<<<<< HEAD
-=======
 import Image from 'next/image';
 
->>>>>>> b6d0ea9f
 import { isAndroid, isIOS, isSafari } from 'mobile-device-detect';
 
 import { DisabledVideoPreview } from './DisabledVideoPreview';
@@ -39,23 +36,11 @@
 
 export type LobbyProps = {
   onJoin: () => void;
-<<<<<<< HEAD
-  callId?: string;
-=======
->>>>>>> b6d0ea9f
   mode?: UserMode;
 };
 
 const basePath = process.env.NEXT_PUBLIC_BASE_PATH || '';
 
-<<<<<<< HEAD
-export const Lobby = ({ onJoin, callId, mode = 'regular' }: LobbyProps) => {
-  const { data: session, status } = useSession();
-  const { useMicrophoneState, useCameraState } = useCallStateHooks();
-  const { hasBrowserPermission: hasMicPermission } = useMicrophoneState();
-  const { hasBrowserPermission: hasCameraPermission, isMute: isCameraMute } =
-    useCameraState();
-=======
 export const Lobby = ({ onJoin, mode = 'regular' }: LobbyProps) => {
   const call = useCall();
   const { data: session, status } = useSession();
@@ -67,7 +52,6 @@
   const callSession = useCallSession();
   const members = useCallMembers();
   const currentUser = useConnectedUser();
->>>>>>> b6d0ea9f
 
   const { t } = useI18n();
   const { edges } = useEdges();
@@ -95,14 +79,11 @@
   const [shouldRenderMobileAppBanner, setShouldRenderMobileAppBanner] =
     useState(isDemoEnvironment && (isAndroid || (isIOS && !isSafari)));
 
-<<<<<<< HEAD
-=======
   const [isRequestToJoinCallSent, setIsRequestToJoinCallSent] = useState(false);
   const isCurrentUserCallMember = members.some(
     (m) => m.user_id === currentUser?.id,
   );
 
->>>>>>> b6d0ea9f
   if (!session) {
     return null;
   }
@@ -119,10 +100,6 @@
             {mode !== 'anon' && (
               <>
                 <h1 className="rd__lobby-heading">
-<<<<<<< HEAD
-                  Set up your call before joining!
-                </h1>
-=======
                   {t('Set up your call before joining')}
                 </h1>
                 <p className="rd__lobby-heading__description">
@@ -130,7 +107,6 @@
                     'while our Edge Network is selecting the best server for your call...',
                   )}
                 </p>
->>>>>>> b6d0ea9f
                 <div
                   className={clsx(
                     'rd__lobby-camera',
@@ -172,40 +148,6 @@
                   </div>
                 </div>
               </>
-<<<<<<< HEAD
-            )}
-            <button
-              className="rd__button rd__button--primary rd__button--large rd__lobby-join"
-              data-testid="join-call-button"
-              onClick={onJoin}
-            >
-              <Icon className="rd__button__icon" icon="login" />
-              {t('Join')}
-            </button>
-
-            {isProntoEnvironment && (
-              <div className="rd__lobby__user-modes">
-                {mode === 'regular' && (
-                  <Link
-                    href={`${basePath}/guest/?callId=${callId}`}
-                    className="rd__link  rd__link--faux-button"
-                    children="Continue as Guest or Anonymous"
-                  />
-                )}
-                {(mode === 'guest' || mode === 'anon') && (
-                  <Link
-                    href={`${basePath}/join/${callId}`}
-                    className="rd__link  rd__link--faux-button"
-                    children="Continue with Regular User"
-                  />
-                )}
-              </div>
-            )}
-          </div>
-          {shouldRenderMobileAppBanner && (
-            <MobileAppBanner
-              callId={callId!}
-=======
             )}
 
             <div className="rd__lobby-edge-network">
@@ -280,7 +222,6 @@
           {shouldRenderMobileAppBanner && call && (
             <MobileAppBanner
               callId={call.id}
->>>>>>> b6d0ea9f
               platform={isAndroid ? 'android' : 'ios'}
               onDismiss={() => setShouldRenderMobileAppBanner(false)}
             />
@@ -293,11 +234,7 @@
 
 const AllowBrowserPermissions = () => {
   return (
-<<<<<<< HEAD
-    <p>
-=======
     <p className="rd__lobby__no-permission">
->>>>>>> b6d0ea9f
       Please grant your browser a permission to access your camera and
       microphone.
     </p>
