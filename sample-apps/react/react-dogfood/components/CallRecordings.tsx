--- conflicted
+++ resolved
@@ -26,13 +26,10 @@
     return () => {
       clearTimeout(timeout);
     };
-<<<<<<< HEAD
-=======
   }, [fetchCallRecordings]);
 
   useEffect(() => {
     fetchCallRecordings();
->>>>>>> b6d0ea9f
   }, [fetchCallRecordings]);
 
   useEffect(() => {
